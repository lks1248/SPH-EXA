--- conflicted
+++ resolved
@@ -10,68 +10,29 @@
 HPP := $(wildcard src/include/*.hpp)
 HPP += $(wildcard src/include/tree/*.hpp)
 
-<<<<<<< HEAD
-CFLAGS := -g -std=c++14 -O2 -Wall -Wextra -fopenmp -march=native -mtune=native
-INC := -I include
-LIB := 
-
-all: runner
-	
-debug:
-	@mkdir -p $(BINDIR)
-	$(info Linking the executable:)
-	$(CC) $(CFLAGS) -D_GLIBCXX_DEBUG src/main.cpp -o $(BINDIR)/$@.app $(LIB)
-
-runner: $(HPP)
-=======
 CFLAGS := -std=c++14 -O2 -s -Wall -Wextra -fopenmp -march=native -mtune=native
 DEBUG := -D__DEBUG -D_GLIBCXX_DEBUG
 INC := -I src/include
 LIB := 
 
-all: evrard
+TESTCASE=sqpatch
+
+all: $(TESTCASE)
 	
-evrard: $(HPP)
->>>>>>> b39aa4f0
+$(TESTCASE): $(HPP)
 	@mkdir -p $(BINDIR)
 	$(info Linking the executable:)
-	$(CC) $(CFLAGS) $(INC) src/evrard.cpp -o $(BINDIR)/$@.app $(LIB)
+	$(CC) $(CFLAGS) $(INC) src/$(TESTCASE).cpp -o $(BINDIR)/$@.app $(LIB)
 
-<<<<<<< HEAD
-mpirunner: $(HPP)
-=======
 debug:
->>>>>>> b39aa4f0
 	@mkdir -p $(BINDIR)
 	$(info Linking the executable:)
-	$(CC) $(CFLAGS) $(INC) $(DEBUG) src/evrard.cpp -o $(BINDIR)/$@.app $(LIB)
+	$(CC) $(CFLAGS) $(INC) $(DEBUG) src/$(TESTCASE).cpp -o $(BINDIR)/$@.app $(LIB)
 
-<<<<<<< HEAD
+run: evrard
+
 clean:
 	$(info Cleaning...) 
 	$(RM) -rf $(BUILDDIR) $(BINDIR)
 
-run: runner
-=======
-mpi: $(HPP)
-	@mkdir -p $(BINDIR)
-	$(info Linking the executable:)
-	$(MPICC) $(CFLAGS) $(INC) src/evrard.cpp -o $(BINDIR)/$@.app $(LIB)
-
-run: evrard
->>>>>>> b39aa4f0
-	$(info Run the default test case: )
-	./bin/evrard.app
-
-<<<<<<< HEAD
-=======
-clean:
-	$(info Cleaning...) 
-	$(RM) -rf $(BUILDDIR) $(BINDIR)
-
->>>>>>> b39aa4f0
-# Tests
-# tester:
-# 	$(CC) $(CFLAGS) test/tester.cpp $(INC) $(LIB) -o bin/tester.app
-
 .PHONY: clean