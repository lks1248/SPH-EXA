--- conflicted
+++ resolved
@@ -117,10 +117,9 @@
     //! @brief mean molecular weight of ions for models that use one value for all particles
     Tmass muiConst{10.0};
 
-<<<<<<< HEAD
     //! @brief stores the propagator choice, to check correct initialization of certain test cases
     std::string propagator;
-=======
+
     // AV switches floor and ceiling
     HydroType alphamin{0.05};
     HydroType alphamax{1.0};
@@ -139,7 +138,6 @@
     T sincIndex{6.0};
     //! @brief choice of smoothing kernel type
     sph::SphKernelType kernelChoice{sph::SphKernelType::sinc_n};
->>>>>>> 2f5526a3
 
     //! @brief Unified interface to attribute initialization, reading and writing
     template<class Archive>
