--- conflicted
+++ resolved
@@ -232,11 +232,8 @@
     FieldVector<KeyType>   keys;                               // Particle space-filling-curve keys
     FieldVector<unsigned>  nc;                                 // number of neighbors of each particle
     FieldVector<HydroType> dV11, dV12, dV13, dV22, dV23, dV33; // Velocity gradient components
-<<<<<<< HEAD
     FieldVector<HydroType> markRamp; //  switch between crossed and uncrossed versions of the SPH equations
-=======
     FieldVector<uint8_t>   rung;                               // rung per particle of previous timestep
->>>>>>> 3c3fc36e
 
     //! @brief Indices of neighbors for each particle, length is number of assigned particles * ngmax. CPU version only.
     std::vector<cstone::LocalIndex>         neighbors;
@@ -254,11 +251,7 @@
         "x",     "y",        "z",    "x_m1", "y_m1", "z_m1", "vx",   "vy",   "vz",   "rho",   "u",    "p",
         "prho",  "tdpdTrho", "h",    "m",    "c",    "ax",   "ay",   "az",   "du",   "du_m1", "c11",  "c12",
         "c13",   "c22",      "c23",  "c33",  "mue",  "mui",  "temp", "cv",   "xm",   "kx",    "divv", "curlv",
-<<<<<<< HEAD
-        "alpha", "gradh",    "keys", "nc",   "dV11", "dV12", "dV13", "dV22", "dV23", "dV33", "markRamp"};
-=======
-        "alpha", "gradh",    "keys", "nc",   "dV11", "dV12", "dV13", "dV22", "dV23", "dV33",  "rung"};
->>>>>>> 3c3fc36e
+        "alpha", "gradh",    "keys", "nc",   "dV11", "dV12", "dV13", "dV22", "dV23", "dV33", "markRamp", "rung"};
 
     //! @brief dataset prefix to be prepended to fieldNames for structured output
     static const inline std::string prefix{};
@@ -274,11 +267,7 @@
     {
         auto ret = std::tie(x, y, z, x_m1, y_m1, z_m1, vx, vy, vz, rho, u, p, prho, tdpdTrho, h, m, c, ax, ay, az, du,
                             du_m1, c11, c12, c13, c22, c23, c33, mue, mui, temp, cv, xm, kx, divv, curlv, alpha, gradh,
-<<<<<<< HEAD
-                            keys, nc, dV11, dV12, dV13, dV22, dV23, dV33, markRamp);
-=======
-                            keys, nc, dV11, dV12, dV13, dV22, dV23, dV33, rung);
->>>>>>> 3c3fc36e
+                            keys, nc, dV11, dV12, dV13, dV22, dV23, dV33, markRamp, rung);
 #if defined(__clang__) || __GNUC__ > 11
         static_assert(std::tuple_size_v<decltype(ret)> == fieldNames.size());
 #endif
