/*
 * MIT License
 *
 * Copyright (c) 2021 CSCS, ETH Zurich
 *               2021 University of Basel
 *
 * Permission is hereby granted, free of charge, to any person obtaining a copy
 * of this software and associated documentation files (the "Software"), to deal
 * in the Software without restriction, including without limitation the rights
 * to use, copy, modify, merge, publish, distribute, sublicense, and/or sell
 * copies of the Software, and to permit persons to whom the Software is
 * furnished to do so, subject to the following conditions:
 *
 * The above copyright notice and this permission notice shall be included in all
 * copies or substantial portions of the Software.
 *
 * THE SOFTWARE IS PROVIDED "AS IS", WITHOUT WARRANTY OF ANY KIND, EXPRESS OR
 * IMPLIED, INCLUDING BUT NOT LIMITED TO THE WARRANTIES OF MERCHANTABILITY,
 * FITNESS FOR A PARTICULAR PURPOSE AND NONINFRINGEMENT. IN NO EVENT SHALL THE
 * AUTHORS OR COPYRIGHT HOLDERS BE LIABLE FOR ANY CLAIM, DAMAGES OR OTHER
 * LIABILITY, WHETHER IN AN ACTION OF CONTRACT, TORT OR OTHERWISE, ARISING FROM,
 * OUT OF OR IN CONNECTION WITH THE SOFTWARE OR THE USE OR OTHER DEALINGS IN THE
 * SOFTWARE.
 */

/*! @file
 * @brief 2nd order time-step integrator
 *
 * @author Aurelien Cavelan
 * @author Sebastian Keller <sebastian.f.keller@gmail.com>
 */

#pragma once

#include "cstone/sfc/box.hpp"
#include "cstone/util/array.hpp"
#include "cstone/util/tuple.hpp"
#include "cstone/tree/accel_switch.hpp"

#include "sph/sph_gpu.hpp"

namespace sph
{

//! @brief checks whether a particle is in the fixed boundary region in one dimension
template<class Tc, class Th>
HOST_DEVICE_FUN bool fbcCheck(Tc coord, Th h, Tc top, Tc bottom, bool fbc)
{
    return fbc && (std::abs(top - coord) < Th(2) * h || std::abs(bottom - coord) < Th(2) * h);
}

<<<<<<< HEAD
=======
//! @brief update the energy according to Adams-Bashforth (2nd order)
template<class T>
HOST_DEVICE_FUN double energyUpdate(double dt, double dt_m1, T du, T du_m1)
{
    double deltaA = 0.5 * dt * dt / dt_m1;
    double deltaB = dt + deltaA;

    return du * deltaB - du_m1 * deltaA;
}

//! @brief Update positions according to Press (2nd order)
template<class T>
HOST_DEVICE_FUN auto positionUpdate(T dt, T dt_m1, cstone::Vec3<T> X, cstone::Vec3<T> A, cstone::Vec3<T> X_m1,
                                    const cstone::Box<T>& box)
{
    T deltaA = dt + T(0.5) * dt_m1;
    T deltaB = T(0.5) * (dt + dt_m1);

    auto Val = (X - X_m1) * (T(1) / dt_m1);

    auto V = Val + A * deltaA;
    X_m1   = X;
    X += dt * Val + A * deltaB * dt;

    auto Xpbc = cstone::putInBox(X, box);
    X_m1 += Xpbc - X;
    X = Xpbc;

    return util::tuple<cstone::Vec3<T>, cstone::Vec3<T>, cstone::Vec3<T>>{X, V, X_m1};
}

>>>>>>> 54ed130e
template<class T, class Dataset>
void computePositionsHost(size_t startIndex, size_t endIndex, Dataset& d, const cstone::Box<T>& box)
{
<<<<<<< HEAD
    using Vec3T = cstone::Vec3<T>;
    T dt        = d.minDt;
    T dt_m1     = d.minDt_m1;

    const T* du = d.du.data();

    T* x     = d.x.data();
    T* y     = d.y.data();
    T* z     = d.z.data();
    T* vx    = d.vx.data();
    T* vy    = d.vy.data();
    T* vz    = d.vz.data();
    T* x_m1  = d.x_m1.data();
    T* y_m1  = d.y_m1.data();
    T* z_m1  = d.z_m1.data();
    T* u     = d.u.data();
    T* du_m1 = d.du_m1.data();
    T* h     = d.h.data();

    bool pbcX = (box.boundaryX() == cstone::BoundaryType::periodic);
    bool pbcY = (box.boundaryY() == cstone::BoundaryType::periodic);
    bool pbcZ = (box.boundaryZ() == cstone::BoundaryType::periodic);
=======
    double dt    = d.minDt;
    double dt_m1 = d.minDt_m1;
>>>>>>> 54ed130e

    bool fbcX = (box.boundaryX() == cstone::BoundaryType::fixed);
    bool fbcY = (box.boundaryY() == cstone::BoundaryType::fixed);
    bool fbcZ = (box.boundaryZ() == cstone::BoundaryType::fixed);

    bool anyFBC = fbcX || fbcY || fbcZ;

#pragma omp parallel for schedule(static)
    for (size_t i = startIndex; i < endIndex; i++)
    {
<<<<<<< HEAD
        if (anyFBC && vx[i] == T(0) && vy[i] == T(0) && vz[i] == T(0))
        {
            if (fbcCheck(x[i], h[i], box.xmax(), box.xmin(), fbcX) ||
                fbcCheck(y[i], h[i], box.ymax(), box.ymin(), fbcY) ||
                fbcCheck(z[i], h[i], box.zmax(), box.zmin(), fbcZ))
            {
                continue;
            }
        }

        Vec3T A{d.ax[i], d.ay[i], d.az[i]};
        Vec3T X{x[i], y[i], z[i]};
        Vec3T X_m1{x_m1[i], y_m1[i], z_m1[i]};

        // Update positions according to Press (2nd order)
        T deltaA = dt + T(0.5) * dt_m1;
        T deltaB = T(0.5) * (dt + dt_m1);

        Vec3T Val = (X - X_m1) * (T(1) / dt_m1);

#ifndef NDEBUG
        if (std::isnan(A[0]) || std::isnan(A[1]) || std::isnan(A[2]))
=======
        if (anyFBC && d.vx[i] == T(0) && d.vy[i] == T(0) && d.vz[i] == T(0))
>>>>>>> 54ed130e
        {
            if (fbcCheck(d.x[i], d.h[i], box.xmax(), box.xmin(), fbcX) ||
                fbcCheck(d.y[i], d.h[i], box.ymax(), box.ymin(), fbcY) ||
                fbcCheck(d.z[i], d.h[i], box.zmax(), box.zmin(), fbcZ))
            {
                continue;
            }
        }

        cstone::Vec3<T> A{d.ax[i], d.ay[i], d.az[i]};
        cstone::Vec3<T> X{d.x[i], d.y[i], d.z[i]};
        cstone::Vec3<T> X_m1{d.x_m1[i], d.y_m1[i], d.z_m1[i]};
        cstone::Vec3<T> V;
        util::tie(X, V, X_m1) = positionUpdate(dt, dt_m1, X, A, X_m1, box);

<<<<<<< HEAD
        if (pbcX && X[0] < box.xmin())
        {
            X[0] += box.lx();
            X_m1[0] += box.lx();
        }
        else if (pbcX && X[0] > box.xmax())
        {
            X[0] -= box.lx();
            X_m1[0] -= box.lx();
        }
        if (pbcY && X[1] < box.ymin())
        {
            X[1] += box.ly();
            X_m1[1] += box.ly();
        }
        else if (pbcY && X[1] > box.ymax())
        {
            X[1] -= box.ly();
            X_m1[1] -= box.ly();
        }
        if (pbcZ && X[2] < box.zmin())
        {
            X[2] += box.lz();
            X_m1[2] += box.lz();
        }
        else if (pbcZ && X[2] > box.zmax())
        {
            X[2] -= box.lz();
            X_m1[2] -= box.lz();
        }

        x[i]    = X[0];
        y[i]    = X[1];
        z[i]    = X[2];
        x_m1[i] = X_m1[0];
        y_m1[i] = X_m1[1];
        z_m1[i] = X_m1[2];
        vx[i]   = V[0];
        vy[i]   = V[1];
        vz[i]   = V[2];

        // Update the energy according to Adams-Bashforth (2nd order)
        deltaA = 0.5 * dt * dt / dt_m1;
        deltaB = dt + deltaA;

        u[i] += du[i] * deltaB - du_m1[i] * deltaA;

        du_m1[i] = du[i];

#ifndef NDEBUG
        if (std::isnan(u[i]) || u[i] < 0.0)
            printf("ERROR::UpdateQuantities(%lu) internal energy: u %f du %f dB %f du_m1 %f dA %f\n", i, u[i], du[i],
                   deltaB, du_m1[i], deltaA);
#endif
=======
        util::tie(d.x[i], d.y[i], d.z[i])          = util::tie(X[0], X[1], X[2]);
        util::tie(d.x_m1[i], d.y_m1[i], d.z_m1[i]) = util::tie(X_m1[0], X_m1[1], X_m1[2]);
        util::tie(d.vx[i], d.vy[i], d.vz[i])       = util::tie(V[0], V[1], V[2]);

        d.u[i] += energyUpdate(dt, dt_m1, d.du[i], d.du_m1[i]);
        d.du_m1[i] = d.du[i];
    }
}

template<class T, class Dataset>
void computePositions(size_t startIndex, size_t endIndex, Dataset& d, const cstone::Box<T>& box)
{
    if constexpr (cstone::HaveGpu<typename Dataset::AcceleratorType>{})
    {
        computePositionsGpu(startIndex, endIndex, d.minDt, d.minDt_m1, rawPtr(d.devData.x), rawPtr(d.devData.y),
                            rawPtr(d.devData.z), rawPtr(d.devData.vx), rawPtr(d.devData.vy), rawPtr(d.devData.vz),
                            rawPtr(d.devData.x_m1), rawPtr(d.devData.y_m1), rawPtr(d.devData.z_m1),
                            rawPtr(d.devData.ax), rawPtr(d.devData.ay), rawPtr(d.devData.az), rawPtr(d.devData.u),
                            rawPtr(d.devData.du), rawPtr(d.devData.du_m1), rawPtr(d.devData.h), box);
>>>>>>> 54ed130e
    }
    else { computePositionsHost(startIndex, endIndex, d, box); }
}

} // namespace sph<|MERGE_RESOLUTION|>--- conflicted
+++ resolved
@@ -49,8 +49,6 @@
     return fbc && (std::abs(top - coord) < Th(2) * h || std::abs(bottom - coord) < Th(2) * h);
 }
 
-<<<<<<< HEAD
-=======
 //! @brief update the energy according to Adams-Bashforth (2nd order)
 template<class T>
 HOST_DEVICE_FUN double energyUpdate(double dt, double dt_m1, T du, T du_m1)
@@ -82,37 +80,11 @@
     return util::tuple<cstone::Vec3<T>, cstone::Vec3<T>, cstone::Vec3<T>>{X, V, X_m1};
 }
 
->>>>>>> 54ed130e
 template<class T, class Dataset>
 void computePositionsHost(size_t startIndex, size_t endIndex, Dataset& d, const cstone::Box<T>& box)
 {
-<<<<<<< HEAD
-    using Vec3T = cstone::Vec3<T>;
-    T dt        = d.minDt;
-    T dt_m1     = d.minDt_m1;
-
-    const T* du = d.du.data();
-
-    T* x     = d.x.data();
-    T* y     = d.y.data();
-    T* z     = d.z.data();
-    T* vx    = d.vx.data();
-    T* vy    = d.vy.data();
-    T* vz    = d.vz.data();
-    T* x_m1  = d.x_m1.data();
-    T* y_m1  = d.y_m1.data();
-    T* z_m1  = d.z_m1.data();
-    T* u     = d.u.data();
-    T* du_m1 = d.du_m1.data();
-    T* h     = d.h.data();
-
-    bool pbcX = (box.boundaryX() == cstone::BoundaryType::periodic);
-    bool pbcY = (box.boundaryY() == cstone::BoundaryType::periodic);
-    bool pbcZ = (box.boundaryZ() == cstone::BoundaryType::periodic);
-=======
     double dt    = d.minDt;
     double dt_m1 = d.minDt_m1;
->>>>>>> 54ed130e
 
     bool fbcX = (box.boundaryX() == cstone::BoundaryType::fixed);
     bool fbcY = (box.boundaryY() == cstone::BoundaryType::fixed);
@@ -123,32 +95,7 @@
 #pragma omp parallel for schedule(static)
     for (size_t i = startIndex; i < endIndex; i++)
     {
-<<<<<<< HEAD
-        if (anyFBC && vx[i] == T(0) && vy[i] == T(0) && vz[i] == T(0))
-        {
-            if (fbcCheck(x[i], h[i], box.xmax(), box.xmin(), fbcX) ||
-                fbcCheck(y[i], h[i], box.ymax(), box.ymin(), fbcY) ||
-                fbcCheck(z[i], h[i], box.zmax(), box.zmin(), fbcZ))
-            {
-                continue;
-            }
-        }
-
-        Vec3T A{d.ax[i], d.ay[i], d.az[i]};
-        Vec3T X{x[i], y[i], z[i]};
-        Vec3T X_m1{x_m1[i], y_m1[i], z_m1[i]};
-
-        // Update positions according to Press (2nd order)
-        T deltaA = dt + T(0.5) * dt_m1;
-        T deltaB = T(0.5) * (dt + dt_m1);
-
-        Vec3T Val = (X - X_m1) * (T(1) / dt_m1);
-
-#ifndef NDEBUG
-        if (std::isnan(A[0]) || std::isnan(A[1]) || std::isnan(A[2]))
-=======
         if (anyFBC && d.vx[i] == T(0) && d.vy[i] == T(0) && d.vz[i] == T(0))
->>>>>>> 54ed130e
         {
             if (fbcCheck(d.x[i], d.h[i], box.xmax(), box.xmin(), fbcX) ||
                 fbcCheck(d.y[i], d.h[i], box.ymax(), box.ymin(), fbcY) ||
@@ -164,62 +111,6 @@
         cstone::Vec3<T> V;
         util::tie(X, V, X_m1) = positionUpdate(dt, dt_m1, X, A, X_m1, box);
 
-<<<<<<< HEAD
-        if (pbcX && X[0] < box.xmin())
-        {
-            X[0] += box.lx();
-            X_m1[0] += box.lx();
-        }
-        else if (pbcX && X[0] > box.xmax())
-        {
-            X[0] -= box.lx();
-            X_m1[0] -= box.lx();
-        }
-        if (pbcY && X[1] < box.ymin())
-        {
-            X[1] += box.ly();
-            X_m1[1] += box.ly();
-        }
-        else if (pbcY && X[1] > box.ymax())
-        {
-            X[1] -= box.ly();
-            X_m1[1] -= box.ly();
-        }
-        if (pbcZ && X[2] < box.zmin())
-        {
-            X[2] += box.lz();
-            X_m1[2] += box.lz();
-        }
-        else if (pbcZ && X[2] > box.zmax())
-        {
-            X[2] -= box.lz();
-            X_m1[2] -= box.lz();
-        }
-
-        x[i]    = X[0];
-        y[i]    = X[1];
-        z[i]    = X[2];
-        x_m1[i] = X_m1[0];
-        y_m1[i] = X_m1[1];
-        z_m1[i] = X_m1[2];
-        vx[i]   = V[0];
-        vy[i]   = V[1];
-        vz[i]   = V[2];
-
-        // Update the energy according to Adams-Bashforth (2nd order)
-        deltaA = 0.5 * dt * dt / dt_m1;
-        deltaB = dt + deltaA;
-
-        u[i] += du[i] * deltaB - du_m1[i] * deltaA;
-
-        du_m1[i] = du[i];
-
-#ifndef NDEBUG
-        if (std::isnan(u[i]) || u[i] < 0.0)
-            printf("ERROR::UpdateQuantities(%lu) internal energy: u %f du %f dB %f du_m1 %f dA %f\n", i, u[i], du[i],
-                   deltaB, du_m1[i], deltaA);
-#endif
-=======
         util::tie(d.x[i], d.y[i], d.z[i])          = util::tie(X[0], X[1], X[2]);
         util::tie(d.x_m1[i], d.y_m1[i], d.z_m1[i]) = util::tie(X_m1[0], X_m1[1], X_m1[2]);
         util::tie(d.vx[i], d.vy[i], d.vz[i])       = util::tie(V[0], V[1], V[2]);
@@ -239,7 +130,6 @@
                             rawPtr(d.devData.x_m1), rawPtr(d.devData.y_m1), rawPtr(d.devData.z_m1),
                             rawPtr(d.devData.ax), rawPtr(d.devData.ay), rawPtr(d.devData.az), rawPtr(d.devData.u),
                             rawPtr(d.devData.du), rawPtr(d.devData.du_m1), rawPtr(d.devData.h), box);
->>>>>>> 54ed130e
     }
     else { computePositionsHost(startIndex, endIndex, d, box); }
 }
