--- conflicted
+++ resolved
@@ -73,33 +73,6 @@
      * The length of these arrays equals the local number of particles including halos
      * if the field is active and is zero if the field is inactive.
      */
-<<<<<<< HEAD
-    DevVector<T>        x, y, z;                            // Positions
-    DevVector<XM1Type>  x_m1, y_m1, z_m1;                   // Difference to previous positions
-    DevVector<T>        vx, vy, vz;                         // Velocities
-    DevVector<T>        rho;                                // Density
-    DevVector<T>        temp;                               // Temperature
-    DevVector<T>        u;                                  // Internal Energy
-    DevVector<T>        p;                                  // Pressure
-    DevVector<T>        prho;                               // p / (kx * m^2 * gradh)
-    DevVector<T>        h;                                  // Smoothing Length
-    DevVector<Tmass>    m;                                  // Mass
-    DevVector<T>        c;                                  // Speed of sound
-    DevVector<T>        cv;                                 // Specific heat
-    DevVector<T>        mue, mui;                           // mean molecular weight (electrons, ions)
-    DevVector<T>        divv, curlv;                        // Div(velocity), Curl(velocity)
-    DevVector<T>        ax, ay, az;                         // acceleration
-    DevVector<XM1Type>  du, du_m1;                          // energy rate of change (du/dt)
-    DevVector<T>        c11, c12, c13, c22, c23, c33;       // IAD components
-    DevVector<T>        alpha;                              // AV coeficient
-    DevVector<T>        xm;                                 // Volume element definition
-    DevVector<T>        kx;                                 // Volume element normalization
-    DevVector<T>        gradh;                              // grad(h) term
-    DevVector<KeyType>  keys;                               // Particle space-filling-curve keys
-    DevVector<unsigned> nc;                                 // number of neighbors of each particle
-    DevVector<T>        dV11, dV12, dV13, dV22, dV23, dV33; // Velocity gradient components
-    DevVector<Tmass>    markRamp; // switch between crossed and uncrossed versions of the SPH equations
-=======
     DevVector<T>         x, y, z;                            // Positions
     DevVector<XM1Type>   x_m1, y_m1, z_m1;                   // Difference to previous positions
     DevVector<HydroType> vx, vy, vz;                         // Velocities
@@ -126,7 +99,6 @@
     DevVector<unsigned>  nc;                                 // number of neighbors of each particle
     DevVector<HydroType> dV11, dV12, dV13, dV22, dV23, dV33; // Velocity gradient components
     DevVector<HydroType> markRamp; //  switch between crossed and uncrossed versions of the SPH equations
->>>>>>> ecca83dd
 
     //! @brief SPH interpolation kernel lookup tables
     DevVector<HydroType> wh;
@@ -142,17 +114,10 @@
      * Name of each field as string for use e.g in HDF5 output. Order has to correspond to what's returned by data().
      */
     inline static constexpr std::array fieldNames{
-<<<<<<< HEAD
-        "x",     "y",    "z",   "x_m1", "y_m1", "z_m1", "vx",   "vy",   "vz",    "rho",     "u",     "p",
-        "prho",  "h",    "m",   "c",    "ax",   "ay",   "az",   "du",   "du_m1", "c11",     "c12",   "c13",
-        "c22",   "c23",  "c33", "mue",  "mui",  "temp", "cv",   "xm",   "kx",    "divv",    "curlv", "alpha",
-        "gradh", "keys", "nc",  "dV11", "dV12", "dV13", "dV22", "dV23", "dV33",  "markRamp"};
-=======
         "x",     "y",    "z",   "x_m1", "y_m1", "z_m1", "vx",   "vy",   "vz",    "rho",  "u",     "p",
         "prho",  "h",    "m",   "c",    "ax",   "ay",   "az",   "du",   "du_m1", "c11",  "c12",   "c13",
         "c22",   "c23",  "c33", "mue",  "mui",  "temp", "cv",   "xm",   "kx",    "divv", "curlv", "alpha",
         "gradh", "keys", "nc",  "dV11", "dV12", "dV13", "dV22", "dV23", "dV33", "markRamp"};
->>>>>>> ecca83dd
 
     /*! @brief return a tuple of field references
      *
