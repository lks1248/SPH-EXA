/*
 * MIT License
 *
 * Copyright (c) 2021 CSCS, ETH Zurich
 *               2021 University of Basel
 *
 * Permission is hereby granted, free of charge, to any person obtaining a copy
 * of this software and associated documentation files (the "Software"), to deal
 * in the Software without restriction, including without limitation the rights
 * to use, copy, modify, merge, publish, distribute, sublicense, and/or sell
 * copies of the Software, and to permit persons to whom the Software is
 * furnished to do so, subject to the following conditions:
 *
 * The above copyright notice and this permission notice shall be included in all
 * copies or substantial portions of the Software.
 *
 * THE SOFTWARE IS PROVIDED "AS IS", WITHOUT WARRANTY OF ANY KIND, EXPRESS OR
 * IMPLIED, INCLUDING BUT NOT LIMITED TO THE WARRANTIES OF MERCHANTABILITY,
 * FITNESS FOR A PARTICULAR PURPOSE AND NONINFRINGEMENT. IN NO EVENT SHALL THE
 * AUTHORS OR COPYRIGHT HOLDERS BE LIABLE FOR ANY CLAIM, DAMAGES OR OTHER
 * LIABILITY, WHETHER IN AN ACTION OF CONTRACT, TORT OR OTHERWISE, ARISING FROM,
 * OUT OF OR IN CONNECTION WITH THE SOFTWARE OR THE USE OR OTHER DEALINGS IN THE
 * SOFTWARE.
 */

/*! @file
 * @brief Gradient of pressure and energy i-loop driver
 *
 * @author Ruben Cabezon <ruben.cabezon@unibas.ch>
 */

#pragma once

#include "sph/sph_gpu.hpp"
#include "momentum_energy_kern.hpp"

namespace sph
{

template<bool avClean, class T, class Dataset>
void computeMomentumEnergyImpl(size_t startIndex, size_t endIndex, Dataset& d, const cstone::Box<T>& box)
{
    const cstone::LocalIndex* neighbors      = d.neighbors.data();
    const unsigned*           neighborsCount = d.nc.data();

    const auto* h     = d.h.data();
    const auto* m     = d.m.data();
    const auto* x     = d.x.data();
    const auto* y     = d.y.data();
    const auto* z     = d.z.data();
    const auto* vx    = d.vx.data();
    const auto* vy    = d.vy.data();
    const auto* vz    = d.vz.data();
    const auto* c     = d.c.data();
    const auto* prho  = d.prho.data();
    const auto* alpha = d.alpha.data();

    const auto* c11 = d.c11.data();
    const auto* c12 = d.c12.data();
    const auto* c13 = d.c13.data();
    const auto* c22 = d.c22.data();
    const auto* c23 = d.c23.data();
    const auto* c33 = d.c33.data();

    const auto* dV11 = d.dV11.data();
    const auto* dV12 = d.dV12.data();
    const auto* dV13 = d.dV13.data();
    const auto* dV22 = d.dV22.data();
    const auto* dV23 = d.dV23.data();
    const auto* dV33 = d.dV33.data();

    auto* du       = d.du.data();
    auto* grad_P_x = d.ax.data();
    auto* grad_P_y = d.ay.data();
    auto* grad_P_z = d.az.data();

    auto* markRamp = d.markRamp.data();

    const auto* wh  = d.wh.data();
    const auto* whd = d.whd.data();
    const auto* kx  = d.kx.data();
    const auto* xm  = d.xm.data();

    const T Atmin = d.Atmin;
    const T Atmax = d.Atmax;
    const T ramp  = d.ramp;

    T minDt = INFINITY;

#pragma omp parallel for schedule(static) reduction(min : minDt)
    for (size_t i = startIndex; i < endIndex; ++i)
    {
        size_t   ni       = i - startIndex;
        unsigned ncCapped = stl::min(neighborsCount[i] - 1, d.ngmax);

        T maxvsignal = 0;

<<<<<<< HEAD
        momentumAndEnergyJLoop<avClean>(i, d.K, box, neighbors + d.ngmax * ni, nc, x, y, z, vx, vy, vz, h, m, prho, c,
                                        c11, c12, c13, c22, c23, c33, Atmin, Atmax, ramp, wh, whd, kx, xm, alpha, dV11,
                                        dV12, dV13, dV22, dV23, dV33, markRamp, grad_P_x, grad_P_y, grad_P_z, du, &maxvsignal);
=======
        momentumAndEnergyJLoop<avClean>(i, d.K, box, neighbors + d.ngmax * ni, ncCapped, x, y, z, vx, vy, vz, h, m,
                                        prho, c, c11, c12, c13, c22, c23, c33, Atmin, Atmax, ramp, wh, whd, kx, xm,
                                        alpha, dV11, dV12, dV13, dV22, dV23, dV33, grad_P_x, grad_P_y, grad_P_z, du,
                                        &maxvsignal);
>>>>>>> 82990a9f

        T dt_i = tsKCourant(maxvsignal, h[i], c[i], d.Kcour);
        minDt  = std::min(minDt, dt_i);
    }

    d.minDtCourant = minDt;
}

template<bool avClean, class T, class Dataset>
void computeMomentumEnergy(size_t startIndex, size_t endIndex, Dataset& d, const cstone::Box<T>& box)
{
    if constexpr (cstone::HaveGpu<typename Dataset::AcceleratorType>{})
    {
        cuda::computeMomentumEnergy<avClean>(startIndex, endIndex, d, box);
    }
    else { computeMomentumEnergyImpl<avClean>(startIndex, endIndex, d, box); }
}

} // namespace sph<|MERGE_RESOLUTION|>--- conflicted
+++ resolved
@@ -95,16 +95,10 @@
 
         T maxvsignal = 0;
 
-<<<<<<< HEAD
-        momentumAndEnergyJLoop<avClean>(i, d.K, box, neighbors + d.ngmax * ni, nc, x, y, z, vx, vy, vz, h, m, prho, c,
-                                        c11, c12, c13, c22, c23, c33, Atmin, Atmax, ramp, wh, whd, kx, xm, alpha, dV11,
-                                        dV12, dV13, dV22, dV23, dV33, markRamp, grad_P_x, grad_P_y, grad_P_z, du, &maxvsignal);
-=======
         momentumAndEnergyJLoop<avClean>(i, d.K, box, neighbors + d.ngmax * ni, ncCapped, x, y, z, vx, vy, vz, h, m,
                                         prho, c, c11, c12, c13, c22, c23, c33, Atmin, Atmax, ramp, wh, whd, kx, xm,
-                                        alpha, dV11, dV12, dV13, dV22, dV23, dV33, grad_P_x, grad_P_y, grad_P_z, du,
+                                        alpha, dV11, dV12, dV13, dV22, dV23, dV33, markRamp, grad_P_x, grad_P_y, grad_P_z, du,
                                         &maxvsignal);
->>>>>>> 82990a9f
 
         T dt_i = tsKCourant(maxvsignal, h[i], c[i], d.Kcour);
         minDt  = std::min(minDt, dt_i);
