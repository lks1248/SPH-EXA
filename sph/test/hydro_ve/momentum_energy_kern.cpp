--- conflicted
+++ resolved
@@ -68,27 +68,7 @@
     std::array<double, lt::size> wh  = lt::createWharmonicLookupTable<double, lt::size>();
     std::array<double, lt::size> whd = lt::createWharmonicDerivativeLookupTable<double, lt::size>();
 
-<<<<<<< HEAD
-    cstone::Box<T> box(
-        0, 6, 0, 6, 0, 6, cstone::BoundaryType::open, cstone::BoundaryType::open, cstone::BoundaryType::open);
-
-    // particle 0 has 4 neighbors
-    std::vector<int> neighbors{1, 2, 3, 4};
-    int              neighborsCount = 4, i;
-
-    std::vector<T> x{1.0, 1.1, 3.2, 1.3, 2.4};
-    std::vector<T> y{1.1, 1.2, 1.3, 4.4, 5.5};
-    std::vector<T> z{1.2, 2.3, 1.4, 1.5, 1.6};
-    std::vector<T> h{5.0, 5.1, 5.2, 5.3, 5.4};
-    std::vector<T> m{1.0, 1.0, 1.0, 1.0, 1.0};
-    std::vector<T> gradh{1.25, 1., 0.8, 1.1, 0.51};
-
-    std::vector<T> vx{0.010, -0.020, 0.030, -0.040, 0.050};
-    std::vector<T> vy{-0.011, 0.021, -0.031, 0.041, -0.051};
-    std::vector<T> vz{0.091, -0.081, 0.071, -0.061, 0.055};
-=======
     cstone::Box<T> box(-1.e9, 1.e9, cstone::BoundaryType::open);
->>>>>>> 6c5674d6
 
     size_t   npart          = 99;
     unsigned neighborsCount = npart - 1, i;
