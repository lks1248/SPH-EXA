/*
 * MIT License
 *
 * Copyright (c) 2021 CSCS, ETH Zurich
 *               2021 University of Basel
 *
 * Permission is hereby granted, free of charge, to any person obtaining a copy
 * of this software and associated documentation files (the "Software"), to deal
 * in the Software without restriction, including without limitation the rights
 * to use, copy, modify, merge, publish, distribute, sublicense, and/or sell
 * copies of the Software, and to permit persons to whom the Software is
 * furnished to do so, subject to the following conditions:
 *
 * The above copyright notice and this permission notice shall be included in all
 * copies or substantial portions of the Software.
 *
 * THE SOFTWARE IS PROVIDED "AS IS", WITHOUT WARRANTY OF ANY KIND, EXPRESS OR
 * IMPLIED, INCLUDING BUT NOT LIMITED TO THE WARRANTIES OF MERCHANTABILITY,
 * FITNESS FOR A PARTICULAR PURPOSE AND NONINFRINGEMENT. IN NO EVENT SHALL THE
 * AUTHORS OR COPYRIGHT HOLDERS BE LIABLE FOR ANY CLAIM, DAMAGES OR OTHER
 * LIABILITY, WHETHER IN AN ACTION OF CONTRACT, TORT OR OTHERWISE, ARISING FROM,
 * OUT OF OR IN CONNECTION WITH THE SOFTWARE OR THE USE OR OTHER DEALINGS IN THE
 * SOFTWARE.
 */

/*! @file
 * @brief SPH density kernel tests
 *
 * @author Ruben Cabezon <ruben.cabezon@unibas.ch>
 * @author Sebastian Keller <sebastian.f.keller@gmail.com>
 */

#include <vector>

#include "gtest/gtest.h"

#include "sph/hydro_ve/momentum_energy_kern.hpp"
#include "sph/tables.hpp"
#include "../../../main/src/io/file_utils.hpp"

using namespace sph;

template<class T>
void symmetrizeGradV(util::array<const T *, 9> dV, util::array<T *, 6> sdV, size_t n) {
    for (size_t i = 0; i < n; ++i) {
        sdV[0][i] = dV[0][i];
        sdV[1][i] = dV[1][i] + dV[3][i];
        sdV[2][i] = dV[2][i] + dV[6][i];
        sdV[3][i] = dV[4][i];
        sdV[4][i] = dV[5][i] + dV[7][i];
        sdV[5][i] = dV[8][i];
    }
}

TEST(MomentumEnergy, JLoop) {
    using T = double;

    T sincIndex = 6.0;
    T K = compute_3d_k(sincIndex);
    T Atmin = 0.1;
    T Atmax = 0.2;
    T ramp = 1.0 / (Atmax - Atmin);
    T mpart = 3.781038064465603e26;

<<<<<<< HEAD
    std::array<double, lt::size> wh = lt::createWharmonicLookupTable<double, lt::size>(sincIndex);
    std::array<double, lt::size> whd = lt::createWharmonicDerivativeLookupTable<double, lt::size>(sincIndex);
=======
    std::array<double, lt::size> wh  = lt::createWharmonicTable<double, lt::size>(sincIndex);
    std::array<double, lt::size> whd = lt::createWharmonicDerivativeTable<double, lt::size>(sincIndex);
>>>>>>> ecca83dd

    cstone::Box<T> box(-1.e9, 1.e9, cstone::BoundaryType::open);

    size_t npart = 99;
    unsigned neighborsCount = npart - 1, i;

    std::vector<cstone::LocalIndex> neighbors(neighborsCount - 1);

    for (i = 0; i < neighborsCount; i++) {
        neighbors[i] = i + 1;
    }

    std::vector<T> x(npart);
    std::vector<T> y(npart);
    std::vector<T> z(npart);
    std::vector<T> h(npart);
    std::vector<T> m(npart);
    std::vector<T> gradh(npart);
    std::vector<T> rho0(npart);
    std::vector<T> sumwhrho0(npart);
    std::vector<T> vx(npart);
    std::vector<T> vy(npart);
    std::vector<T> vz(npart);
    std::vector<T> c(npart);
    std::vector<T> p(npart);
    std::vector<T> u(npart);
    std::vector<T> divv(npart);
    std::vector<T> alpha(npart);
    std::vector<T> c11(npart);
    std::vector<T> c12(npart);
    std::vector<T> c13(npart);
    std::vector<T> c22(npart);
    std::vector<T> c23(npart);
    std::vector<T> c33(npart);
    std::vector<T> dvxdx(npart);
    std::vector<T> dvxdy(npart);
    std::vector<T> dvxdz(npart);
    std::vector<T> dvydx(npart);
    std::vector<T> dvydy(npart);
    std::vector<T> dvydz(npart);
    std::vector<T> dvzdx(npart);
    std::vector<T> dvzdy(npart);
    std::vector<T> dvzdz(npart);
    std::vector<T> sumwh(npart);
    std::vector<T> xm(npart);
    std::vector<T> kx(npart);
    std::vector<T> markRamp(npart);

    std::vector<T *> fields{x.data(), y.data(), z.data(), vx.data(), vy.data(), vz.data(),
                            h.data(), c.data(), c11.data(), c12.data(), c13.data(), c22.data(),
                            c23.data(), c33.data(), p.data(), gradh.data(), rho0.data(), sumwhrho0.data(),
                            sumwh.data(), dvxdx.data(), dvxdy.data(), dvxdz.data(), dvydx.data(), dvydy.data(),
                            dvydz.data(), dvzdx.data(), dvzdy.data(), dvzdz.data(), alpha.data(), u.data(),
                            divv.data()};

    sphexa::fileutils::readAscii("example_data.txt", npart, fields);

    std::vector<T> dV11(npart);
    std::vector<T> dV12(npart);
    std::vector<T> dV13(npart);
    std::vector<T> dV22(npart);
    std::vector<T> dV23(npart);
    std::vector<T> dV33(npart);
    symmetrizeGradV<T>({dvxdx.data(), dvxdy.data(), dvxdz.data(), dvydx.data(), dvydy.data(), dvydz.data(),
                        dvzdx.data(), dvzdy.data(), dvzdz.data()},
                       {dV11.data(), dV12.data(), dV13.data(), dV22.data(), dV23.data(), dV33.data()}, npart);

    std::fill(m.begin(), m.end(), mpart);

    for (i = 0; i < neighborsCount + 1; i++) {
        xm[i] = mpart / rho0[i];
        kx[i] = K * xm[i] / std::pow(h[i], 3);
    }

    std::vector<T> prho(p.size());
    for (size_t k = 0; k < prho.size(); ++k) {
        prho[k] = p[k] / (kx[k] * m[k] * m[k] * gradh[k]);
    }

    // test with AV cleaning
    {
        // fill with invalid initial value to make sure that the kernel overwrites it instead of add to it
        T du = -1;
        T grad_Px = -1;
        T grad_Py = -1;
        T grad_Pz = -1;
        T maxvsignal = -1;

        // compute gradient for for particle 0
        momentumAndEnergyJLoop<true>(0, K, box, neighbors.data(), neighborsCount, x.data(), y.data(), z.data(),
                                     vx.data(), vy.data(), vz.data(), h.data(), m.data(), prho.data(), c.data(),
                                     c11.data(), c12.data(), c13.data(), c22.data(), c23.data(), c33.data(), Atmin,
                                     Atmax, ramp, wh.data(), whd.data(), kx.data(), xm.data(), alpha.data(),
                                     dV11.data(), dV12.data(), dV13.data(), dV22.data(), dV23.data(), dV33.data(),
                                     markRamp.data(),
                                     &grad_Px, &grad_Py, &grad_Pz, &du, &maxvsignal);

        EXPECT_NEAR(grad_Px, -505548.68073726865, 0.023);
        EXPECT_NEAR(grad_Py, 303384.91384746187, 0.053);
        EXPECT_NEAR(grad_Pz, -1767463.9739728321, 0.043);
        EXPECT_NEAR(du, 8.5525242525359648e12, 7.1e5);
        EXPECT_NEAR(maxvsignal, 26490876.319252387, 1e-6);
    }
    // test without AV cleaning
    {
        T du = -1;
        T grad_Px = -1;
        T grad_Py = -1;
        T grad_Pz = -1;
        T maxvsignal = -1;

        // compute gradient for for particle 0
        momentumAndEnergyJLoop<false>(0, K, box, neighbors.data(), neighborsCount, x.data(), y.data(), z.data(),
                                      vx.data(), vy.data(), vz.data(), h.data(), m.data(), prho.data(), c.data(),
                                      c11.data(), c12.data(), c13.data(), c22.data(), c23.data(), c33.data(), Atmin,
                                      Atmax, ramp, wh.data(), whd.data(), kx.data(), xm.data(), alpha.data(),
                                      dV11.data(), dV12.data(), dV13.data(), dV22.data(), dV23.data(), dV33.data(),
                                      markRamp.data(),
                                      &grad_Px, &grad_Py, &grad_Pz, &du, &maxvsignal);

        EXPECT_NEAR(grad_Px, -521261.07791667967, 0.022);
        EXPECT_NEAR(grad_Py, -74471.016515749841, 0.064);
        EXPECT_NEAR(grad_Pz, -1730426.827721074, 0.042);
        EXPECT_NEAR(du, 7.1838438980436924e12, 3.1e5);
        EXPECT_NEAR(maxvsignal, 26490876.319252387, 1e-6);
    }
}<|MERGE_RESOLUTION|>--- conflicted
+++ resolved
@@ -41,8 +41,10 @@
 using namespace sph;
 
 template<class T>
-void symmetrizeGradV(util::array<const T *, 9> dV, util::array<T *, 6> sdV, size_t n) {
-    for (size_t i = 0; i < n; ++i) {
+void symmetrizeGradV(util::array<const T*, 9> dV, util::array<T*, 6> sdV, size_t n)
+{
+    for (size_t i = 0; i < n; ++i)
+    {
         sdV[0][i] = dV[0][i];
         sdV[1][i] = dV[1][i] + dV[3][i];
         sdV[2][i] = dV[2][i] + dV[6][i];
@@ -52,32 +54,29 @@
     }
 }
 
-TEST(MomentumEnergy, JLoop) {
+TEST(MomentumEnergy, JLoop)
+{
     using T = double;
 
     T sincIndex = 6.0;
-    T K = compute_3d_k(sincIndex);
-    T Atmin = 0.1;
-    T Atmax = 0.2;
-    T ramp = 1.0 / (Atmax - Atmin);
-    T mpart = 3.781038064465603e26;
+    T K         = compute_3d_k(sincIndex);
+    T Atmin     = 0.1;
+    T Atmax     = 0.2;
+    T ramp      = 1.0 / (Atmax - Atmin);
+    T mpart     = 3.781038064465603e26;
 
-<<<<<<< HEAD
-    std::array<double, lt::size> wh = lt::createWharmonicLookupTable<double, lt::size>(sincIndex);
-    std::array<double, lt::size> whd = lt::createWharmonicDerivativeLookupTable<double, lt::size>(sincIndex);
-=======
     std::array<double, lt::size> wh  = lt::createWharmonicTable<double, lt::size>(sincIndex);
     std::array<double, lt::size> whd = lt::createWharmonicDerivativeTable<double, lt::size>(sincIndex);
->>>>>>> ecca83dd
 
     cstone::Box<T> box(-1.e9, 1.e9, cstone::BoundaryType::open);
 
-    size_t npart = 99;
+    size_t   npart          = 99;
     unsigned neighborsCount = npart - 1, i;
 
     std::vector<cstone::LocalIndex> neighbors(neighborsCount - 1);
 
-    for (i = 0; i < neighborsCount; i++) {
+    for (i = 0; i < neighborsCount; i++)
+    {
         neighbors[i] = i + 1;
     }
 
@@ -115,14 +114,13 @@
     std::vector<T> sumwh(npart);
     std::vector<T> xm(npart);
     std::vector<T> kx(npart);
-    std::vector<T> markRamp(npart);
 
-    std::vector<T *> fields{x.data(), y.data(), z.data(), vx.data(), vy.data(), vz.data(),
-                            h.data(), c.data(), c11.data(), c12.data(), c13.data(), c22.data(),
-                            c23.data(), c33.data(), p.data(), gradh.data(), rho0.data(), sumwhrho0.data(),
-                            sumwh.data(), dvxdx.data(), dvxdy.data(), dvxdz.data(), dvydx.data(), dvydy.data(),
-                            dvydz.data(), dvzdx.data(), dvzdy.data(), dvzdz.data(), alpha.data(), u.data(),
-                            divv.data()};
+    std::vector<T*> fields{x.data(),     y.data(),     z.data(),     vx.data(),    vy.data(),    vz.data(),
+                           h.data(),     c.data(),     c11.data(),   c12.data(),   c13.data(),   c22.data(),
+                           c23.data(),   c33.data(),   p.data(),     gradh.data(), rho0.data(),  sumwhrho0.data(),
+                           sumwh.data(), dvxdx.data(), dvxdy.data(), dvxdz.data(), dvydx.data(), dvydy.data(),
+                           dvydz.data(), dvzdx.data(), dvzdy.data(), dvzdz.data(), alpha.data(), u.data(),
+                           divv.data()};
 
     sphexa::fileutils::readAscii("example_data.txt", npart, fields);
 
@@ -138,23 +136,25 @@
 
     std::fill(m.begin(), m.end(), mpart);
 
-    for (i = 0; i < neighborsCount + 1; i++) {
+    for (i = 0; i < neighborsCount + 1; i++)
+    {
         xm[i] = mpart / rho0[i];
         kx[i] = K * xm[i] / std::pow(h[i], 3);
     }
 
     std::vector<T> prho(p.size());
-    for (size_t k = 0; k < prho.size(); ++k) {
+    for (size_t k = 0; k < prho.size(); ++k)
+    {
         prho[k] = p[k] / (kx[k] * m[k] * m[k] * gradh[k]);
     }
 
     // test with AV cleaning
     {
         // fill with invalid initial value to make sure that the kernel overwrites it instead of add to it
-        T du = -1;
-        T grad_Px = -1;
-        T grad_Py = -1;
-        T grad_Pz = -1;
+        T du         = -1;
+        T grad_Px    = -1;
+        T grad_Py    = -1;
+        T grad_Pz    = -1;
         T maxvsignal = -1;
 
         // compute gradient for for particle 0
@@ -163,7 +163,6 @@
                                      c11.data(), c12.data(), c13.data(), c22.data(), c23.data(), c33.data(), Atmin,
                                      Atmax, ramp, wh.data(), whd.data(), kx.data(), xm.data(), alpha.data(),
                                      dV11.data(), dV12.data(), dV13.data(), dV22.data(), dV23.data(), dV33.data(),
-                                     markRamp.data(),
                                      &grad_Px, &grad_Py, &grad_Pz, &du, &maxvsignal);
 
         EXPECT_NEAR(grad_Px, -505548.68073726865, 0.023);
@@ -174,10 +173,10 @@
     }
     // test without AV cleaning
     {
-        T du = -1;
-        T grad_Px = -1;
-        T grad_Py = -1;
-        T grad_Pz = -1;
+        T du         = -1;
+        T grad_Px    = -1;
+        T grad_Py    = -1;
+        T grad_Pz    = -1;
         T maxvsignal = -1;
 
         // compute gradient for for particle 0
@@ -186,7 +185,6 @@
                                       c11.data(), c12.data(), c13.data(), c22.data(), c23.data(), c33.data(), Atmin,
                                       Atmax, ramp, wh.data(), whd.data(), kx.data(), xm.data(), alpha.data(),
                                       dV11.data(), dV12.data(), dV13.data(), dV22.data(), dV23.data(), dV33.data(),
-                                      markRamp.data(),
                                       &grad_Px, &grad_Py, &grad_Pz, &du, &maxvsignal);
 
         EXPECT_NEAR(grad_Px, -521261.07791667967, 0.022);
