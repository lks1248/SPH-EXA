--- conflicted
+++ resolved
@@ -51,48 +51,6 @@
     std::array<double, lt::size> wh  = lt::createWharmonicLookupTable<double, lt::size>();
     std::array<double, lt::size> whd = lt::createWharmonicDerivativeLookupTable<double, lt::size>();
 
-<<<<<<< HEAD
-    cstone::Box<T> box(
-        0, 6, 0, 6, 0, 6, cstone::BoundaryType::open, cstone::BoundaryType::open, cstone::BoundaryType::open);
-
-    // particle 0 has 4 neighbors
-    std::vector<int> clist{0};
-    std::vector<int> neighbors{1, 2, 3, 4};
-    int              neighborsCount = 4;
-
-    std::vector<T> x{1.0, 1.1, 3.2, 1.3, 2.4};
-    std::vector<T> y{1.1, 1.2, 1.3, 4.4, 5.5};
-    std::vector<T> z{1.2, 2.3, 1.4, 1.5, 1.6};
-    std::vector<T> h{5.0, 5.1, 5.2, 5.3, 5.4};
-    std::vector<T> m{1.0, 1.0, 1.0, 1.0, 1.0};
-    std::vector<T> xm{m[0] / 1.1, m[1] / 1.2, m[2] / 1.3, m[3] / 1.4, m[4] / 1.5};
-
-    /* distances of particle zero to particle j
-     *
-     * j = 1   1.90526
-     * j = 2   3.81051
-     * j = 3   5.71577
-     * j = 4   7.62102
-     */
-    auto [kx, gradh] = sph::veDefGradhJLoop(0,
-                                            sincIndex,
-                                            K,
-                                            box,
-                                            neighbors.data(),
-                                            neighborsCount,
-                                            x.data(),
-                                            y.data(),
-                                            z.data(),
-                                            h.data(),
-                                            m.data(),
-                                            wh.data(),
-                                            whd.data(),
-                                            xm.data());
-
-    EXPECT_NEAR(kx * m[0] / xm[0], 1.67849454056818e-2, 1e-10);
-    EXPECT_NEAR(gradh, 0.20340838824719132, 1e-10);
-    EXPECT_NEAR(kx, 1.5259041277892543e-2, 1e-10);
-=======
     cstone::Box<T> box(-1.e9, 1.e9, cstone::BoundaryType::open);
 
     size_t   npart          = 99;
@@ -161,7 +119,6 @@
     EXPECT_NEAR(density, 3.4662283747372882e1, 1e-10);
     EXPECT_NEAR(gradh, 0.98699067640958715, 1e-10);
     EXPECT_NEAR(kx, 1.0042661186456439, 1e-10);
->>>>>>> 6c5674d6
 }
 
 TEST(VeDefGradh, JLoopPBC)
@@ -176,19 +133,7 @@
 
     // box length in any dimension must be bigger than 4*h for any particle
     // otherwise the PBC evaluation does not select the closest image
-<<<<<<< HEAD
-    cstone::Box<T> box(0,
-                       10.5,
-                       0,
-                       10.5,
-                       0,
-                       10.5,
-                       cstone::BoundaryType::periodic,
-                       cstone::BoundaryType::periodic,
-                       cstone::BoundaryType::periodic);
-=======
     cstone::Box<T> box(0, 10.5, cstone::BoundaryType::periodic);
->>>>>>> 6c5674d6
 
     // particle 0 has 4 neighbors
     std::vector<cstone::LocalIndex> neighbors{1, 2, 3, 4};
