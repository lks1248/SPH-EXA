--- conflicted
+++ resolved
@@ -51,10 +51,6 @@
     std::array<double, lt::size> wh  = lt::createWharmonicLookupTable<double, lt::size>();
     std::array<double, lt::size> whd = lt::createWharmonicDerivativeLookupTable<double, lt::size>();
 
-<<<<<<< HEAD
-    cstone::Box<T> box(
-        0, 6, 0, 6, 0, 6, cstone::BoundaryType::open, cstone::BoundaryType::open, cstone::BoundaryType::open);
-=======
     cstone::Box<T> box(-1.e9, 1.e9, cstone::BoundaryType::open);
 
     size_t   npart          = 99;
@@ -112,7 +108,6 @@
     sphexa::fileutils::readAscii("example_data.txt", npart, fields);
 
     std::fill(m.begin(), m.end(), mpart);
->>>>>>> 6c5674d6
 
     for (i = 0; i < neighborsCount + 1; i++)
     {
@@ -147,19 +142,7 @@
 
     // box length in any dimension must be bigger than 4*h for any particle
     // otherwise the PBC evaluation does not select the closest image
-<<<<<<< HEAD
-    cstone::Box<T> box(0,
-                       10.5,
-                       0,
-                       10.5,
-                       0,
-                       10.5,
-                       cstone::BoundaryType::periodic,
-                       cstone::BoundaryType::periodic,
-                       cstone::BoundaryType::periodic);
-=======
     cstone::Box<T> box(0, 10.5, cstone::BoundaryType::periodic);
->>>>>>> 6c5674d6
 
     // particle 0 has 4 neighbors
     std::vector<cstone::LocalIndex> neighbors{1, 2, 3, 4};
