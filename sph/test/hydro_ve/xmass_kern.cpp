/*
 * MIT License
 *
 * Copyright (c) 2021 CSCS, ETH Zurich
 *               2021 University of Basel
 *
 * Permission is hereby granted, free of charge, to any person obtaining a copy
 * of this software and associated documentation files (the "Software"), to deal
 * in the Software without restriction, including without limitation the rights
 * to use, copy, modify, merge, publish, distribute, sublicense, and/or sell
 * copies of the Software, and to permit persons to whom the Software is
 * furnished to do so, subject to the following conditions:
 *
 * The above copyright notice and this permission notice shall be included in all
 * copies or substantial portions of the Software.
 *
 * THE SOFTWARE IS PROVIDED "AS IS", WITHOUT WARRANTY OF ANY KIND, EXPRESS OR
 * IMPLIED, INCLUDING BUT NOT LIMITED TO THE WARRANTIES OF MERCHANTABILITY,
 * FITNESS FOR A PARTICULAR PURPOSE AND NONINFRINGEMENT. IN NO EVENT SHALL THE
 * AUTHORS OR COPYRIGHT HOLDERS BE LIABLE FOR ANY CLAIM, DAMAGES OR OTHER
 * LIABILITY, WHETHER IN AN ACTION OF CONTRACT, TORT OR OTHERWISE, ARISING FROM,
 * OUT OF OR IN CONNECTION WITH THE SOFTWARE OR THE USE OR OTHER DEALINGS IN THE
 * SOFTWARE.
 */

/*! @file
 * @brief SPH density kernel tests
 *
 * @author Ruben Cabezon <ruben.cabezon@unibas.ch>
 * @author Sebastian Keller <sebastian.f.keller@gmail.com>
 */

#include <vector>

#include "gtest/gtest.h"

#include "sph/hydro_ve/xmass_kern.hpp"
#include "sph/tables.hpp"
#include "../../../main/src/io/file_utils.hpp"

using namespace sph;

TEST(xmass, JLoop)
{
    using T = double;

    T sincIndex = 6.0;
    T K         = compute_3d_k(sincIndex);
    T mpart     = 3.781038064465603e26;

    std::array<double, lt::size> wh  = lt::createWharmonicLookupTable<double, lt::size>();
    std::array<double, lt::size> whd = lt::createWharmonicDerivativeLookupTable<double, lt::size>();

<<<<<<< HEAD
    cstone::Box<T> box(
        0, 6, 0, 6, 0, 6, cstone::BoundaryType::open, cstone::BoundaryType::open, cstone::BoundaryType::open);

    // particle 0 has 4 neighbors
    std::vector<int> clist{0};
    std::vector<int> neighbors{1, 2, 3, 4};
    int              neighborsCount = 4;

    std::vector<T> x{1.0, 1.1, 3.2, 1.3, 2.4};
    std::vector<T> y{1.1, 1.2, 1.3, 4.4, 5.5};
    std::vector<T> z{1.2, 2.3, 1.4, 1.5, 1.6};
    std::vector<T> h{5.0, 5.1, 5.2, 5.3, 5.4};
    std::vector<T> m{1.0, 1.0, 1.0, 1.0, 1.0};
    std::vector<T> rho{0.014, 0.015, 0.016, 0.017, 0.018};

    /* distances of particle zero to particle j
     *
     * j = 1   1.90526
     * j = 2   3.81051
     * j = 3   5.71577
     * j = 4   7.62102
     */

    T xmass = xmassJLoop(0,
                         sincIndex,
                         K,
                         box,
                         neighbors.data(),
                         neighborsCount,
                         x.data(),
                         y.data(),
                         z.data(),
                         h.data(),
                         m.data(),
                         wh.data(),
                         whd.data());
    EXPECT_NEAR(xmass, m[0] / 1.84507162831338e-2, 1e-10);
=======
    cstone::Box<T> box(-1.e9, 1.e9, cstone::BoundaryType::open);

    size_t   npart          = 99;
    unsigned neighborsCount = npart - 1, i;

    std::vector<cstone::LocalIndex> neighbors(neighborsCount - 1);

    for (i = 0; i < neighborsCount; i++)
    {
        neighbors[i] = i + 1;
    }

    std::vector<T> x(npart);
    std::vector<T> y(npart);
    std::vector<T> z(npart);
    std::vector<T> h(npart);
    std::vector<T> m(npart);
    std::vector<T> gradh(npart);
    std::vector<T> rho0(npart);
    std::vector<T> sumwhrho0(npart);
    std::vector<T> vx(npart);
    std::vector<T> vy(npart);
    std::vector<T> vz(npart);
    std::vector<T> c(npart);
    std::vector<T> p(npart);
    std::vector<T> u(npart);
    std::vector<T> divv(npart);
    std::vector<T> alpha(npart);
    std::vector<T> c11(npart);
    std::vector<T> c12(npart);
    std::vector<T> c13(npart);
    std::vector<T> c22(npart);
    std::vector<T> c23(npart);
    std::vector<T> c33(npart);
    std::vector<T> dvxdx(npart);
    std::vector<T> dvxdy(npart);
    std::vector<T> dvxdz(npart);
    std::vector<T> dvydx(npart);
    std::vector<T> dvydy(npart);
    std::vector<T> dvydz(npart);
    std::vector<T> dvzdx(npart);
    std::vector<T> dvzdy(npart);
    std::vector<T> dvzdz(npart);
    std::vector<T> sumwh(npart);

    std::vector<T*> fields{x.data(),     y.data(),     z.data(),     vx.data(),    vy.data(),    vz.data(),
                           h.data(),     c.data(),     c11.data(),   c12.data(),   c13.data(),   c22.data(),
                           c23.data(),   c33.data(),   p.data(),     gradh.data(), rho0.data(),  sumwhrho0.data(),
                           sumwh.data(), dvxdx.data(), dvxdy.data(), dvxdz.data(), dvydx.data(), dvydy.data(),
                           dvydz.data(), dvzdx.data(), dvzdy.data(), dvzdz.data(), alpha.data(), u.data(),
                           divv.data()};

    sphexa::fileutils::readAscii("example_data.txt", npart, fields);

    std::fill(m.begin(), m.end(), mpart);

    T xmass = xmassJLoop(0, sincIndex, K, box, neighbors.data(), neighborsCount, x.data(), y.data(), z.data(), h.data(),
                         m.data(), wh.data(), whd.data());
    T rho0i = m[0] / xmass;

    EXPECT_NEAR(rho0i, 3.4515038677924743e1, 1e-10);
    EXPECT_NEAR(xmass, m[0] / rho0i, 1e-10);
    EXPECT_NEAR(xmass, m[0] / rho0[0], m[0] / rho0[0] * 1.e-8);
>>>>>>> 6c5674d6
}<|MERGE_RESOLUTION|>--- conflicted
+++ resolved
@@ -51,45 +51,6 @@
     std::array<double, lt::size> wh  = lt::createWharmonicLookupTable<double, lt::size>();
     std::array<double, lt::size> whd = lt::createWharmonicDerivativeLookupTable<double, lt::size>();
 
-<<<<<<< HEAD
-    cstone::Box<T> box(
-        0, 6, 0, 6, 0, 6, cstone::BoundaryType::open, cstone::BoundaryType::open, cstone::BoundaryType::open);
-
-    // particle 0 has 4 neighbors
-    std::vector<int> clist{0};
-    std::vector<int> neighbors{1, 2, 3, 4};
-    int              neighborsCount = 4;
-
-    std::vector<T> x{1.0, 1.1, 3.2, 1.3, 2.4};
-    std::vector<T> y{1.1, 1.2, 1.3, 4.4, 5.5};
-    std::vector<T> z{1.2, 2.3, 1.4, 1.5, 1.6};
-    std::vector<T> h{5.0, 5.1, 5.2, 5.3, 5.4};
-    std::vector<T> m{1.0, 1.0, 1.0, 1.0, 1.0};
-    std::vector<T> rho{0.014, 0.015, 0.016, 0.017, 0.018};
-
-    /* distances of particle zero to particle j
-     *
-     * j = 1   1.90526
-     * j = 2   3.81051
-     * j = 3   5.71577
-     * j = 4   7.62102
-     */
-
-    T xmass = xmassJLoop(0,
-                         sincIndex,
-                         K,
-                         box,
-                         neighbors.data(),
-                         neighborsCount,
-                         x.data(),
-                         y.data(),
-                         z.data(),
-                         h.data(),
-                         m.data(),
-                         wh.data(),
-                         whd.data());
-    EXPECT_NEAR(xmass, m[0] / 1.84507162831338e-2, 1e-10);
-=======
     cstone::Box<T> box(-1.e9, 1.e9, cstone::BoundaryType::open);
 
     size_t   npart          = 99;
@@ -153,5 +114,4 @@
     EXPECT_NEAR(rho0i, 3.4515038677924743e1, 1e-10);
     EXPECT_NEAR(xmass, m[0] / rho0i, 1e-10);
     EXPECT_NEAR(xmass, m[0] / rho0[0], m[0] / rho0[0] * 1.e-8);
->>>>>>> 6c5674d6
 }