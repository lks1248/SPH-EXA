--- conflicted
+++ resolved
@@ -44,13 +44,8 @@
     using T = double;
     cstone::FBox<T> box{0.12, 0.50, 0.26, 0.44, 0.55, 0.8};
 
-<<<<<<< HEAD
-    std::tuple<int, int, int> multiplicity = {4, 4, 4};
-    auto [l, u]                            = gridIntersection(box, multiplicity);
-=======
     cstone::Vec3<int> multiplicity = {1, 2, 3};
     auto [l, u]                    = gridIntersection(box, multiplicity);
->>>>>>> 8065a203
 
     cstone::Vec3<int> refLower{0, 0, 1};
     cstone::Vec3<int> refUpper{1, 1, 3};
@@ -64,11 +59,7 @@
     using T = double;
     cstone::Box<T> box{-1, 1};
 
-<<<<<<< HEAD
-    std::tuple<int, int, int> multiplicity = {4, 4, 4};
-=======
     cstone::Vec3<int> multiplicity = {4, 4, 4};
->>>>>>> 8065a203
 
     {
         cstone::Vec3<T> testX{0.0, 0.0, 0.0};
@@ -104,21 +95,13 @@
     }
 }
 
-<<<<<<< HEAD
-TEST(Grids, assembleRectangle)
-=======
 TEST(Grids, assembleCuboid)
->>>>>>> 8065a203
 {
     using T       = double;
     using KeyType = unsigned;
     cstone::Box<T> box{-1, 1};
 
-<<<<<<< HEAD
-    std::tuple<int, int, int> multiplicity = {20, 20, 20};
-=======
     cstone::Vec3<int> multiplicity = {1, 3, 4};
->>>>>>> 8065a203
 
     std::vector<T> xb{0.0, 0.1, 0.2, 0.3, 0.4, 0.5, 0.6, 0.7, 0.8, 0.9};
     std::vector<T> yb{0.0, 0.1, 0.2, 0.3, 0.4, 0.5, 0.6, 0.7, 0.8, 0.9};
@@ -129,19 +112,6 @@
     KeyType k2 = 05123456701;
 
     std::vector<T> x1, y1, z1;
-<<<<<<< HEAD
-    assembleRectangle<T>(KeyType(0), k1, box, multiplicity, xb, yb, zb, x1, y1, z1);
-
-    std::vector<T> x2, y2, z2;
-    assembleRectangle<T>(k1, k2, box, multiplicity, xb, yb, zb, x2, y2, z2);
-
-    std::vector<T> x3, y3, z3;
-    assembleRectangle<T>(k2, cstone::nodeRange<KeyType>(0), box, multiplicity, xb, yb, zb, x3, y3, z3);
-
-    // total number of particles in the 3 segments together should be initBlock.size() * multiplicity^3
-    size_t totalSize = x1.size() + x2.size() + x3.size();
-    EXPECT_EQ(totalSize, std::get<0>(multiplicity) * std::get<1>(multiplicity) * std::get<2>(multiplicity) * xb.size());
-=======
     assembleCuboid<T>(KeyType(0), k1, box, multiplicity, xb, yb, zb, x1, y1, z1);
 
     std::vector<T> x2, y2, z2;
@@ -153,7 +123,6 @@
     // total number of particles in the 3 segments together should be initBlock.size() * multiplicity^3
     size_t totalSize = x1.size() + x2.size() + x3.size();
     EXPECT_EQ(totalSize, multiplicity[0] * multiplicity[1] * multiplicity[2] * xb.size());
->>>>>>> 8065a203
 
     std::vector<KeyType> keys(totalSize);
     auto                 ksfc = cstone::sfcKindPointer(keys.data());
@@ -161,29 +130,6 @@
     cstone::computeSfcKeys(x1.data(), y1.data(), z1.data(), ksfc, x1.size(), box);
     cstone::computeSfcKeys(x2.data(), y2.data(), z2.data(), ksfc + x1.size(), x2.size(), box);
     cstone::computeSfcKeys(x3.data(), y3.data(), z3.data(), ksfc + x1.size() + x2.size(), x3.size(), box);
-
-    // explicit construction
-    std::vector<T> X, Y, Z;
-    for (int i = 0; i < std::get<0>(multiplicity); i++)
-    {
-        for (int j = 0; j < std::get<1>(multiplicity); ++j)
-        {
-            for (int k = 0; k < std::get<2>(multiplicity); ++k)
-            {
-                auto selectBox = cstone::FBox<T>(
-                    box.lx() / std::get<0>(multiplicity) * i - 1, box.lx() / std::get<0>(multiplicity) * (i + 1) - 1,
-                    box.ly() / std::get<1>(multiplicity) * j - 1, box.ly() / std::get<1>(multiplicity) * (j + 1) - 1,
-                    box.lz() / std::get<2>(multiplicity) * k - 1, box.lz() / std::get<2>(multiplicity) * (k + 1) - 1);
-                extractBlock(selectBox, box, {i, j, k}, multiplicity, (gsl::span<const T>)xb, (gsl::span<const T>)yb,
-                             (gsl::span<const T>)zb, X, Y, Z);
-            }
-        }
-    }
-
-    std::vector<KeyType> keys2(X.size());
-    auto                 ksfc2 = cstone::sfcKindPointer(keys2.data());
-    cstone::computeSfcKeys(X.data(), Y.data(), Z.data(), ksfc2, X.size(), box);
-
 
     for (size_t i = 0; i < x1.size(); ++i)
     {
