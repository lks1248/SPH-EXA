/*
 * MIT License
 *
 * Copyright (c) 2021 CSCS, ETH Zurich
 *               2021 University of Basel
 *
 * Permission is hereby granted, free of charge, to any person obtaining a copy
 * of this software and associated documentation files (the "Software"), to deal
 * in the Software without restriction, including without limitation the rights
 * to use, copy, modify, merge, publish, distribute, sublicense, and/or sell
 * copies of the Software, and to permit persons to whom the Software is
 * furnished to do so, subject to the following conditions:
 *
 * The above copyright notice and this permission notice shall be included in all
 * copies or substantial portions of the Software.
 *
 * THE SOFTWARE IS PROVIDED "AS IS", WITHOUT WARRANTY OF ANY KIND, EXPRESS OR
 * IMPLIED, INCLUDING BUT NOT LIMITED TO THE WARRANTIES OF MERCHANTABILITY,
 * FITNESS FOR A PARTICULAR PURPOSE AND NONINFRINGEMENT. IN NO EVENT SHALL THE
 * AUTHORS OR COPYRIGHT HOLDERS BE LIABLE FOR ANY CLAIM, DAMAGES OR OTHER
 * LIABILITY, WHETHER IN AN ACTION OF CONTRACT, TORT OR OTHERWISE, ARISING FROM,
 * OUT OF OR IN CONNECTION WITH THE SOFTWARE OR THE USE OR OTHER DEALINGS IN THE
 * SOFTWARE.
 */

/*! @file
 * @brief Select/calculate data to be printed to constants.txt each iteration
 *
 * @author Lukas Schmidt
 * @author Sebastian Keller <sebastian.f.keller@gmail.com>
 */

#pragma once

#include <span>
#include <string>

#include "cstone/sfc/box.hpp"
#include "io/ifile_io.hpp"

#ifdef SPH_EXA_HAVE_H5PART
#include "io/ifile_io_hdf5.hpp"
#endif

#include "iobservables.hpp"
#include "time_energy_growth.hpp"
#include "time_velocities_growth_RT.hpp"
#include "time_energies.hpp"
#include "gravitational_waves.hpp"
#include "wind_bubble_fraction.hpp"
#include "turbulence_mach_rms.hpp"

namespace sphexa
{

static bool haveAttribute(IFileReader* reader, const std::string& attributeToRead)
{
    if (reader)
    {
        auto attributes = reader->fileAttributes();
        return std::count(attributes.begin(), attributes.end(), attributeToRead);
    }

    return false;
}

template<class Dataset>
std::unique_ptr<IObservables<Dataset>> observablesFactory(const std::string& testCase, std::ofstream& constantsFile)
{
    std::unique_ptr<IFileReader> reader;
    std::string                  testCaseStripped = strBeforeSign(testCase, ",");

#ifdef SPH_EXA_HAVE_H5PART
    if (std::filesystem::exists(testCaseStripped))
    {
        reader = std::make_unique<H5PartReader>(MPI_COMM_WORLD);
        reader->setStep(testCaseStripped, -1);
    }
#endif

    std::string gravWaves = "observeGravWaves";
    if (haveAttribute(reader.get(), gravWaves))
    {
        double gravWaveThetaPhi[2] = {0.0, 0.0};
        reader->fileAttribute(gravWaves, gravWaveThetaPhi, 2);
        return std::make_unique<GravWaves<Dataset>>(constantsFile, gravWaveThetaPhi[0], gravWaveThetaPhi[1]);
    }

#ifdef SPH_EXA_HAVE_H5PART
    if (testCase == "wind-shock" || haveAttribute(reader.get(), "wind-shock"))
    {
        double rhoInt       = WindShockConstants().at("rhoInt");
        double uExt         = WindShockConstants().at("uExt");
        double bubbleVolume = std::pow(WindShockConstants().at("rSphere"), 3) * 4.0 / 3.0 * M_PI;
        double bubbleMass   = bubbleVolume * rhoInt;
        return std::make_unique<WindBubble<Dataset>>(constantsFile, rhoInt, uExt, bubbleMass);
    }
#endif

<<<<<<< HEAD
    if (testCase == "nbody") { return std::make_unique<IObservables<Dataset>>(); }

    if (testCase == "RT") { return std::make_unique<TimeVelocitiesGrowthRT<Dataset>>(constantsFile); }

    if (testCase == "turbulence") { return std::make_unique<TurbulenceMachRMS<Dataset>>(constantsFile); }
    if (testCase == "kelvin-helmholtz") { return std::make_unique<TimeEnergyGrowth<Dataset>>(constantsFile); }
=======
    if (testCase == "turbulence" || haveAttribute(reader.get(), "turbulence"))
    {
        return std::make_unique<TurbulenceMachRMS<Dataset>>(constantsFile);
    }
    if (testCase == "kelvin-helmholtz" || haveAttribute(reader.get(), "kelvin-helmholtz"))
    {
        return std::make_unique<TimeEnergyGrowth<Dataset>>(constantsFile);
    }
>>>>>>> a7d7d74c

    if (reader) { reader->closeStep(); }
    return std::make_unique<TimeAndEnergy<Dataset>>(constantsFile);
}

} // namespace sphexa<|MERGE_RESOLUTION|>--- conflicted
+++ resolved
@@ -97,23 +97,15 @@
     }
 #endif
 
-<<<<<<< HEAD
-    if (testCase == "nbody") { return std::make_unique<IObservables<Dataset>>(); }
-
-    if (testCase == "RT") { return std::make_unique<TimeVelocitiesGrowthRT<Dataset>>(constantsFile); }
-
-    if (testCase == "turbulence") { return std::make_unique<TurbulenceMachRMS<Dataset>>(constantsFile); }
-    if (testCase == "kelvin-helmholtz") { return std::make_unique<TimeEnergyGrowth<Dataset>>(constantsFile); }
-=======
     if (testCase == "turbulence" || haveAttribute(reader.get(), "turbulence"))
     {
         return std::make_unique<TurbulenceMachRMS<Dataset>>(constantsFile);
     }
+    if (testCase == "RT") { return std::make_unique<TimeVelocitiesGrowthRT<Dataset>>(constantsFile); }
     if (testCase == "kelvin-helmholtz" || haveAttribute(reader.get(), "kelvin-helmholtz"))
     {
         return std::make_unique<TimeEnergyGrowth<Dataset>>(constantsFile);
     }
->>>>>>> a7d7d74c
 
     if (reader) { reader->closeStep(); }
     return std::make_unique<TimeAndEnergy<Dataset>>(constantsFile);
