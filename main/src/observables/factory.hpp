/*
 * MIT License
 *
 * Copyright (c) 2021 CSCS, ETH Zurich
 *               2021 University of Basel
 *
 * Permission is hereby granted, free of charge, to any person obtaining a copy
 * of this software and associated documentation files (the "Software"), to deal
 * in the Software without restriction, including without limitation the rights
 * to use, copy, modify, merge, publish, distribute, sublicense, and/or sell
 * copies of the Software, and to permit persons to whom the Software is
 * furnished to do so, subject to the following conditions:
 *
 * The above copyright notice and this permission notice shall be included in all
 * copies or substantial portions of the Software.
 *
 * THE SOFTWARE IS PROVIDED "AS IS", WITHOUT WARRANTY OF ANY KIND, EXPRESS OR
 * IMPLIED, INCLUDING BUT NOT LIMITED TO THE WARRANTIES OF MERCHANTABILITY,
 * FITNESS FOR A PARTICULAR PURPOSE AND NONINFRINGEMENT. IN NO EVENT SHALL THE
 * AUTHORS OR COPYRIGHT HOLDERS BE LIABLE FOR ANY CLAIM, DAMAGES OR OTHER
 * LIABILITY, WHETHER IN AN ACTION OF CONTRACT, TORT OR OTHERWISE, ARISING FROM,
 * OUT OF OR IN CONNECTION WITH THE SOFTWARE OR THE USE OR OTHER DEALINGS IN THE
 * SOFTWARE.
 */

/*! @file
 * @brief Select/calculate data to be printed to constants.txt each iteration
 *
 * @author Lukas Schmidt
 * @author Sebastian Keller <sebastian.f.keller@gmail.com>
 */

#pragma once

#include <span>
#include <string>

#include "cstone/sfc/box.hpp"
#include "io/ifile_io.hpp"

#include "iobservables.hpp"
#include "time_energy_growth.hpp"
#include "time_velocities_growth_RT.hpp"
#include "time_energies.hpp"
#include "gravitational_waves.hpp"
#include "wind_bubble_fraction.hpp"
#include "turbulence_mach_rms.hpp"

namespace sphexa
{

template<class Dataset>
std::unique_ptr<IObservables<Dataset>> observablesFactory(const InitSettings& settings, std::ofstream& constantsFile)
{
    if (settings.count("observeGravWaves"))
    {
        if (not settings.count("gravWaveTheta") || not settings.count("graveWavePhi"))
        {
            throw std::runtime_error("need gravWaveTheta ant gravWavePhi input attributes for grav waves observable\n");
        }
        return std::make_unique<GravWaves<Dataset>>(constantsFile, settings.at("gravWaveTheta"),
                                                    settings.at("gravWavePhi"));
    }
    if (settings.count("wind-shock"))
    {
        double rhoInt       = settings.at("rhoInt");
        double uExt         = settings.at("uExt");
        double bubbleVolume = std::pow(settings.at("rSphere"), 3) * 4.0 / 3.0 * M_PI;
        double bubbleMass   = bubbleVolume * rhoInt;
        return std::make_unique<WindBubble<Dataset>>(constantsFile, rhoInt, uExt, bubbleMass);
    }
<<<<<<< HEAD
#endif

    if (testCase == "turbulence" || haveAttribute(reader.get(), "turbulence"))
    {
        return std::make_unique<TurbulenceMachRMS<Dataset>>(constantsFile);
    }
    if (testCase == "RT") { return std::make_unique<TimeVelocitiesGrowthRT<Dataset>>(constantsFile); }
    if (testCase == "kelvin-helmholtz" || haveAttribute(reader.get(), "kelvin-helmholtz"))
    {
        return std::make_unique<TimeEnergyGrowth<Dataset>>(constantsFile);
    }
=======
    if (settings.count("turbulence")) { return std::make_unique<TurbulenceMachRMS<Dataset>>(constantsFile); }
    if (settings.count("kelvin-helmholtz")) { return std::make_unique<TimeEnergyGrowth<Dataset>>(constantsFile); }
>>>>>>> 2f5526a3

    return std::make_unique<TimeAndEnergy<Dataset>>(constantsFile);
}

} // namespace sphexa<|MERGE_RESOLUTION|>--- conflicted
+++ resolved
@@ -69,22 +69,9 @@
         double bubbleMass   = bubbleVolume * rhoInt;
         return std::make_unique<WindBubble<Dataset>>(constantsFile, rhoInt, uExt, bubbleMass);
     }
-<<<<<<< HEAD
-#endif
-
-    if (testCase == "turbulence" || haveAttribute(reader.get(), "turbulence"))
-    {
-        return std::make_unique<TurbulenceMachRMS<Dataset>>(constantsFile);
-    }
-    if (testCase == "RT") { return std::make_unique<TimeVelocitiesGrowthRT<Dataset>>(constantsFile); }
-    if (testCase == "kelvin-helmholtz" || haveAttribute(reader.get(), "kelvin-helmholtz"))
-    {
-        return std::make_unique<TimeEnergyGrowth<Dataset>>(constantsFile);
-    }
-=======
     if (settings.count("turbulence")) { return std::make_unique<TurbulenceMachRMS<Dataset>>(constantsFile); }
     if (settings.count("kelvin-helmholtz")) { return std::make_unique<TimeEnergyGrowth<Dataset>>(constantsFile); }
->>>>>>> 2f5526a3
+    if (settings.count("RT")) { return std::make_unique<TimeVelocitiesGrowthRT<Dataset>>(constantsFile); }
 
     return std::make_unique<TimeAndEnergy<Dataset>>(constantsFile);
 }
