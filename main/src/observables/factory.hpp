/*
 * MIT License
 *
 * Copyright (c) 2021 CSCS, ETH Zurich
 *               2021 University of Basel
 *
 * Permission is hereby granted, free of charge, to any person obtaining a copy
 * of this software and associated documentation files (the "Software"), to deal
 * in the Software without restriction, including without limitation the rights
 * to use, copy, modify, merge, publish, distribute, sublicense, and/or sell
 * copies of the Software, and to permit persons to whom the Software is
 * furnished to do so, subject to the following conditions:
 *
 * The above copyright notice and this permission notice shall be included in all
 * copies or substantial portions of the Software.
 *
 * THE SOFTWARE IS PROVIDED "AS IS", WITHOUT WARRANTY OF ANY KIND, EXPRESS OR
 * IMPLIED, INCLUDING BUT NOT LIMITED TO THE WARRANTIES OF MERCHANTABILITY,
 * FITNESS FOR A PARTICULAR PURPOSE AND NONINFRINGEMENT. IN NO EVENT SHALL THE
 * AUTHORS OR COPYRIGHT HOLDERS BE LIABLE FOR ANY CLAIM, DAMAGES OR OTHER
 * LIABILITY, WHETHER IN AN ACTION OF CONTRACT, TORT OR OTHERWISE, ARISING FROM,
 * OUT OF OR IN CONNECTION WITH THE SOFTWARE OR THE USE OR OTHER DEALINGS IN THE
 * SOFTWARE.
 */

/*! @file
 * @brief Select/calculate data to be printed to constants.txt each iteration
 *
 * @author Lukas Schmidt
 */

#pragma once

#include <string>

#include "cstone/sfc/box.hpp"
#include "iobservables.hpp"
#include "time_energy_growth.hpp"
#include "time_velocities_growth_RT.hpp"
#include "time_energies.hpp"
#include "gravitational_waves.hpp"
#include "wind_bubble_fraction.hpp"
#include "turbulence_mach_rms.hpp"

namespace sphexa
{

#ifdef SPH_EXA_HAVE_H5PART

//! @brief reads a specified attribute if exists and has the specified type
template<class AttrType>
void findH5Attribute(const std::string& fname, const std::string& attributeToRead, AttrType* attribute,
<<<<<<< HEAD
                     h5part_int64_t h5Type)
=======
                           h5part_int64_t h5Type)
>>>>>>> 8065a203
{

    if (std::filesystem::exists(fname))
    {
        H5PartFile* h5_file  = nullptr;
        h5_file              = H5PartOpenFile(fname.c_str(), H5PART_READ);
        size_t numAttributes = H5PartGetNumFileAttribs(h5_file);

        h5part_int64_t maxlen = 256;
        char           attributeName[maxlen];

        h5part_int64_t attributeType;
        h5part_int64_t attributeLength;

        for (h5part_int64_t i = 0; i < numAttributes; i++)
        {
            H5PartGetFileAttribInfo(h5_file, i, attributeName, maxlen, &attributeType, &attributeLength);
            if (attributeName == attributeToRead && attributeType == h5Type)
            {

                H5PartReadFileAttrib(h5_file, attributeName, attribute);
                break;
            }
        }
        H5PartCloseFile(h5_file);
    }
}

#else

[[maybe_unused]] static bool haveH5Attribute(const std::string& fname, const std::string& attributeToRead)
{
    if (std::filesystem::exists(fname))
    {
        std::cout << "WARNING: Could not read attribute " + attributeToRead + ". HDF5 support missing\n";
    }

    return false;
}

#endif

template<class Dataset>
std::unique_ptr<IObservables<Dataset>> observablesFactory(const std::string& testCase, std::ofstream& constantsFile)
{
#ifdef SPH_EXA_HAVE_H5PART

    std::string    khGrowthRate = "KelvinHelmholtzGrowthRate";
<<<<<<< HEAD
    h5part_int64_t khAttribute = 0;
=======
    h5part_int64_t khAttribute;
>>>>>>> 8065a203
    findH5Attribute<h5part_int64_t>(testCase, khGrowthRate, &khAttribute, H5PART_INT64);
    if (khAttribute != 0 || testCase == "kelvin-helmholtz")
    {
        return std::make_unique<TimeEnergyGrowth<Dataset>>(constantsFile);
    }

    std::string gravWaves = "observeGravWaves";
<<<<<<< HEAD
    double      gravWaveAttribute[3] = {0.0};
=======
    double      gravWaveAttribute[3];
>>>>>>> 8065a203
    findH5Attribute<h5part_float64_t>(testCase, gravWaves, gravWaveAttribute, H5PART_FLOAT64);
    if (gravWaveAttribute[0] != 0.0)
    {
        return std::make_unique<GravWaves<Dataset>>(constantsFile, gravWaveAttribute[1], gravWaveAttribute[2]);
    }

    if (testCase == "wind-shock")
    {
        double rhoInt       = WindShockConstants().at("rhoInt");
        double uExt         = WindShockConstants().at("uExt");
        double bubbleVolume = std::pow(WindShockConstants().at("rSphere"), 3) * 4.0 / 3.0 * M_PI;
        double bubbleMass   = bubbleVolume * rhoInt;
        return std::make_unique<WindBubble<Dataset>>(constantsFile, rhoInt, uExt, bubbleMass);
    }
#endif
<<<<<<< HEAD

    if (testCase == "nbody") { return std::make_unique<IObservables<Dataset>>(); }

    if (testCase == "RT") { return std::make_unique<TimeVelocitiesGrowthRT<Dataset>>(constantsFile); }
=======
>>>>>>> 8065a203

    if (testCase == "turbulence") { return std::make_unique<TurbulenceMachRMS<Dataset>>(constantsFile); }
    if (testCase == "kelvin-helmholtz") { return std::make_unique<TimeEnergyGrowth<Dataset>>(constantsFile); }

    return std::make_unique<TimeAndEnergy<Dataset>>(constantsFile);
}

} // namespace sphexa<|MERGE_RESOLUTION|>--- conflicted
+++ resolved
@@ -50,11 +50,11 @@
 //! @brief reads a specified attribute if exists and has the specified type
 template<class AttrType>
 void findH5Attribute(const std::string& fname, const std::string& attributeToRead, AttrType* attribute,
-<<<<<<< HEAD
                      h5part_int64_t h5Type)
-=======
+//! @brief reads a specified attribute if exists and has the specified type
+template<class AttrType>
+void findH5Attribute(const std::string& fname, const std::string& attributeToRead, AttrType* attribute,
                            h5part_int64_t h5Type)
->>>>>>> 8065a203
 {
 
     if (std::filesystem::exists(fname))
@@ -103,11 +103,12 @@
 #ifdef SPH_EXA_HAVE_H5PART
 
     std::string    khGrowthRate = "KelvinHelmholtzGrowthRate";
-<<<<<<< HEAD
+    h5part_int64_t khAttribute;
+    findH5Attribute<h5part_int64_t>(testCase, khGrowthRate, &khAttribute, H5PART_INT64);
+    if (khAttribute != 0 || testCase == "kelvin-helmholtz")
+
+    std::string    khGrowthRate = "KelvinHelmholtzGrowthRate";
     h5part_int64_t khAttribute = 0;
-=======
-    h5part_int64_t khAttribute;
->>>>>>> 8065a203
     findH5Attribute<h5part_int64_t>(testCase, khGrowthRate, &khAttribute, H5PART_INT64);
     if (khAttribute != 0 || testCase == "kelvin-helmholtz")
     {
@@ -115,11 +116,11 @@
     }
 
     std::string gravWaves = "observeGravWaves";
-<<<<<<< HEAD
+    double      gravWaveAttribute[3];
+    findH5Attribute<h5part_float64_t>(testCase, gravWaves, gravWaveAttribute, H5PART_FLOAT64);
+    if (gravWaveAttribute[0] != 0.0)
+    std::string gravWaves = "observeGravWaves";
     double      gravWaveAttribute[3] = {0.0};
-=======
-    double      gravWaveAttribute[3];
->>>>>>> 8065a203
     findH5Attribute<h5part_float64_t>(testCase, gravWaves, gravWaveAttribute, H5PART_FLOAT64);
     if (gravWaveAttribute[0] != 0.0)
     {
@@ -135,13 +136,10 @@
         return std::make_unique<WindBubble<Dataset>>(constantsFile, rhoInt, uExt, bubbleMass);
     }
 #endif
-<<<<<<< HEAD
 
     if (testCase == "nbody") { return std::make_unique<IObservables<Dataset>>(); }
 
     if (testCase == "RT") { return std::make_unique<TimeVelocitiesGrowthRT<Dataset>>(constantsFile); }
-=======
->>>>>>> 8065a203
 
     if (testCase == "turbulence") { return std::make_unique<TurbulenceMachRMS<Dataset>>(constantsFile); }
     if (testCase == "kelvin-helmholtz") { return std::make_unique<TimeEnergyGrowth<Dataset>>(constantsFile); }
