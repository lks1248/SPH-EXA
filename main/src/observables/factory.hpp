--- conflicted
+++ resolved
@@ -94,15 +94,9 @@
 #endif
 
 template<class Dataset>
-std::unique_ptr<IObservables<Dataset>> observablesFactory(const std::string& testCase, std::ofstream& constantsFile, size_t ngmax)
+std::unique_ptr<IObservables<Dataset>> observablesFactory(const std::string& testCase, std::ofstream& constantsFile)
 {
 #ifdef SPH_EXA_HAVE_H5PART
-<<<<<<< HEAD
-=======
-    std::string khGrowthRate = "KelvinHelmholtzGrowthRate";
-    std::string rtGrowthRate = "RayleighTaylorGrowthRate";
-    std::string gravWaves    = "observeGravWaves";
->>>>>>> 17be46e5
 
     std::string    khGrowthRate = "KelvinHelmholtzGrowthRate";
     h5part_int64_t khAttribute;
@@ -112,12 +106,16 @@
         return std::make_unique<TimeEnergyGrowth<Dataset>>(constantsFile);
     }
 
-<<<<<<< HEAD
     std::string gravWaves = "observeGravWaves";
     double      gravWaveAttribute[3];
     findH5Attribute<h5part_float64_t>(testCase, gravWaves, gravWaveAttribute, H5PART_FLOAT64);
     if (gravWaveAttribute[0] != 0.0)
-=======
+    {
+        return std::make_unique<GravWaves<Dataset>>(constantsFile, gravWaveAttribute[1], gravWaveAttribute[2]);
+    }
+
+    //TODO
+    std::string rtGrowthRate = "RayleighTaylorGrowthRate";
     if (haveH5Attribute(testCase, rtGrowthRate, H5PART_INT64))
     {
         h5part_int64_t attrValue;
@@ -129,16 +127,6 @@
         if (attrValue) { return std::make_unique<TimeVelocitiesGrowthRT<Dataset>>(constantsFile, ngmax); }
     }
 
-    if (haveH5Attribute(testCase, gravWaves, H5PART_FLOAT64))
->>>>>>> 17be46e5
-    {
-        return std::make_unique<GravWaves<Dataset>>(constantsFile, gravWaveAttribute[1], gravWaveAttribute[2]);
-    }
-<<<<<<< HEAD
-
-#endif
-=======
->>>>>>> 17be46e5
 
     if (testCase == "wind-shock")
     {
@@ -152,9 +140,7 @@
 
     if (testCase == "nbody") { return std::make_unique<IObservables<Dataset>>(); }
 
-    if (testCase == "KH") { return std::make_unique<TimeEnergyGrowth<Dataset>>(constantsFile); }
-
-    //if (testCase == "RT") { return std::make_unique<TimeVelocitiesGrowthRT<Dataset>>(constantsFile, ngmax); }
+    if (testCase == "RT") { return std::make_unique<TimeVelocitiesGrowthRT<Dataset>>(constantsFile); }
 
     if (testCase == "turbulence") { return std::make_unique<TurbulenceMachRMS<Dataset>>(constantsFile); }
 
