--- conflicted
+++ resolved
@@ -104,7 +104,6 @@
     return std::make_tuple(0.5 * eKin, eInt, linmom, angmom);
 }
 
-
 /*! @brief Computation of globally conserved quantities
  *
  * @tparam        T            float or double
@@ -129,12 +128,7 @@
         std::tie(eKin, eInt, linmom, angmom) = conservedQuantitiesGpu(
             sph::idealGasCv(d.muiConst, d.gamma), rawPtr(d.devData.x), rawPtr(d.devData.y), rawPtr(d.devData.z),
             rawPtr(d.devData.vx), rawPtr(d.devData.vy), rawPtr(d.devData.vz), rawPtr(d.devData.temp),
-<<<<<<< HEAD
-            rawPtr(d.devData.m), startIndex, endIndex);
-
-=======
             rawPtr(d.devData.u), rawPtr(d.devData.m), startIndex, endIndex);
->>>>>>> 689be22b
     }
     else
     {
@@ -153,16 +147,16 @@
     util::array<double, 10> quantities, globalQuantities;
     std::fill(globalQuantities.begin(), globalQuantities.end(), double(0));
 
-    quantities[0]  = eKin;
-    quantities[1]  = eInt;
-    quantities[2]  = d.egrav;
-    quantities[3]  = linmom[0];
-    quantities[4]  = linmom[1];
-    quantities[5]  = linmom[2];
-    quantities[6]  = angmom[0];
-    quantities[7]  = angmom[1];
-    quantities[8]  = angmom[2];
-    quantities[9]  = double(ncsum);
+    quantities[0] = eKin;
+    quantities[1] = eInt;
+    quantities[2] = d.egrav;
+    quantities[3] = linmom[0];
+    quantities[4] = linmom[1];
+    quantities[5] = linmom[2];
+    quantities[6] = angmom[0];
+    quantities[7] = angmom[1];
+    quantities[8] = angmom[2];
+    quantities[9] = double(ncsum);
 
     int rootRank = 0;
     MPI_Reduce(quantities.data(), globalQuantities.data(), quantities.size(), MpiType<double>{}, MPI_SUM, rootRank,
