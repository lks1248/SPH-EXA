--- conflicted
+++ resolved
@@ -73,11 +73,7 @@
 
     //! @brief list of dependent fields, these may be used as scratch space during domain sync
     using DependentFields_ =
-<<<<<<< HEAD
-        FieldList<"prho", "c", "ax", "ay", "az", "du", "c11", "c12", "c13", "c22", "c23", "c33", "xm", "kx", "nc", "markRamp">;
-=======
         FieldList<"ax", "ay", "az", "prho", "c", "du", "c11", "c12", "c13", "c22", "c23", "c33", "xm", "kx", "nc">;
->>>>>>> ecca83dd
 
     //! @brief velocity gradient fields will only be allocated when avClean is true
     using GradVFields = FieldList<"dV11", "dV12", "dV13", "dV22", "dV23", "dV33">;
