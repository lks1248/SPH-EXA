/*
 * MIT License
 *
 * Copyright (c) 2021 CSCS, ETH Zurich
 *               2021 University of Basel
 *
 * Permission is hereby granted, free of charge, to any person obtaining a copy
 * of this software and associated documentation files (the "Software"), to deal
 * in the Software without restriction, including without limitation the rights
 * to use, copy, modify, merge, publish, distribute, sublicense, and/or sell
 * copies of the Software, and to permit persons to whom the Software is
 * furnished to do so, subject to the following conditions:
 *
 * The above copyright notice and this permission notice shall be included in all
 * copies or substantial portions of the Software.
 *
 * THE SOFTWARE IS PROVIDED "AS IS", WITHOUT WARRANTY OF ANY KIND, EXPRESS OR
 * IMPLIED, INCLUDING BUT NOT LIMITED TO THE WARRANTIES OF MERCHANTABILITY,
 * FITNESS FOR A PARTICULAR PURPOSE AND NONINFRINGEMENT. IN NO EVENT SHALL THE
 * AUTHORS OR COPYRIGHT HOLDERS BE LIABLE FOR ANY CLAIM, DAMAGES OR OTHER
 * LIABILITY, WHETHER IN AN ACTION OF CONTRACT, TORT OR OTHERWISE, ARISING FROM,
 * OUT OF OR IN CONNECTION WITH THE SOFTWARE OR THE USE OR OTHER DEALINGS IN THE
 * SOFTWARE.
 */

/*! @file
 * @brief Evaluate choice of propagator
 *
 * @author Sebastian Keller <sebastian.f.keller@gmail.com>
 * @author Jose A. Escartin <ja.escartin@gmail.com>
 */

#pragma once

#include <variant>

#include "ipropagator.hpp"
#include "nbody.hpp"
#include "std_hydro.hpp"
#include "ve_hydro.hpp"
<<<<<<< HEAD
#include "custom_propagator.hpp"
=======
#ifdef SPH_EXA_HAVE_GRACKLE
#include "std_hydro_grackle.hpp"
#endif
#ifdef SPH_EXA_HAVE_H5PART
#include "turb_ve.hpp"
#endif
>>>>>>> 6c5674d6

namespace sphexa
{

template<class DomainType, class ParticleDataType>
std::unique_ptr<Propagator<DomainType, ParticleDataType>>
propagatorFactory(const std::string& choice, bool avClean, size_t ngmax, size_t ng0, std::ostream& output, size_t rank)
{
    if (choice == "ve")
    {
        if (avClean)
        {
            return std::make_unique<HydroVeProp<true, DomainType, ParticleDataType>>(ngmax, ng0, output, rank);
        }
        else { return std::make_unique<HydroVeProp<false, DomainType, ParticleDataType>>(ngmax, ng0, output, rank); }
    }
    if (choice == "std") { return std::make_unique<HydroProp<DomainType, ParticleDataType>>(ngmax, ng0, output, rank); }
#ifdef SPH_EXA_HAVE_GRACKLE
    if (choice == "std-cooling")
    {
        return std::make_unique<HydroGrackleProp<DomainType, ParticleDataType>>(ngmax, ng0, output, rank);
    }
<<<<<<< HEAD
    else if (choice == "custom")
    {
        return std::make_unique<CustomProp<DomainType, ParticleDataType>>(ngmax, ng0, output, rank);
    }
    else { throw std::runtime_error("Unknown propagator choice: " + choice); }
=======
#endif
    if (choice == "nbody")
    {
        return std::make_unique<NbodyProp<DomainType, ParticleDataType>>(ngmax, ng0, output, rank);
    }
    if (choice == "turbulence")
    {
#ifdef SPH_EXA_HAVE_H5PART
        if (avClean)
        {
            return std::make_unique<TurbVeProp<true, DomainType, ParticleDataType>>(ngmax, ng0, output, rank);
        }
        else { return std::make_unique<TurbVeProp<false, DomainType, ParticleDataType>>(ngmax, ng0, output, rank); }
#else
        throw std::runtime_error("turbulence propagator only available with HDF5 support enabled");
#endif
    }

    throw std::runtime_error("Unknown propagator choice: " + choice);
>>>>>>> 6c5674d6
}

} // namespace sphexa<|MERGE_RESOLUTION|>--- conflicted
+++ resolved
@@ -38,16 +38,13 @@
 #include "nbody.hpp"
 #include "std_hydro.hpp"
 #include "ve_hydro.hpp"
-<<<<<<< HEAD
 #include "custom_propagator.hpp"
-=======
 #ifdef SPH_EXA_HAVE_GRACKLE
 #include "std_hydro_grackle.hpp"
 #endif
 #ifdef SPH_EXA_HAVE_H5PART
 #include "turb_ve.hpp"
 #endif
->>>>>>> 6c5674d6
 
 namespace sphexa
 {
@@ -70,13 +67,6 @@
     {
         return std::make_unique<HydroGrackleProp<DomainType, ParticleDataType>>(ngmax, ng0, output, rank);
     }
-<<<<<<< HEAD
-    else if (choice == "custom")
-    {
-        return std::make_unique<CustomProp<DomainType, ParticleDataType>>(ngmax, ng0, output, rank);
-    }
-    else { throw std::runtime_error("Unknown propagator choice: " + choice); }
-=======
 #endif
     if (choice == "nbody")
     {
@@ -94,9 +84,11 @@
         throw std::runtime_error("turbulence propagator only available with HDF5 support enabled");
 #endif
     }
-
-    throw std::runtime_error("Unknown propagator choice: " + choice);
->>>>>>> 6c5674d6
+    else if (choice == "custom")
+    {
+        return std::make_unique<CustomProp<DomainType, ParticleDataType>>(ngmax, ng0, output, rank);
+    }
+    else { throw std::runtime_error("Unknown propagator choice: " + choice); }
 }
 
 } // namespace sphexa