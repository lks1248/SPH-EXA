/*
 * MIT License
 *
 * Copyright (c) 2021 CSCS, ETH Zurich
 *               2021 University of Basel
 *
 * Permission is hereby granted, free of charge, to any person obtaining a copy
 * of this software and associated documentation files (the "Software"), to deal
 * in the Software without restriction, including without limitation the rights
 * to use, copy, modify, merge, publish, distribute, sublicense, and/or sell
 * copies of the Software, and to permit persons to whom the Software is
 * furnished to do so, subject to the following conditions:
 *
 * The above copyright notice and this permission notice shall be included in all
 * copies or substantial portions of the Software.
 *
 * THE SOFTWARE IS PROVIDED "AS IS", WITHOUT WARRANTY OF ANY KIND, EXPRESS OR
 * IMPLIED, INCLUDING BUT NOT LIMITED TO THE WARRANTIES OF MERCHANTABILITY,
 * FITNESS FOR A PARTICULAR PURPOSE AND NONINFRINGEMENT. IN NO EVENT SHALL THE
 * AUTHORS OR COPYRIGHT HOLDERS BE LIABLE FOR ANY CLAIM, DAMAGES OR OTHER
 * LIABILITY, WHETHER IN AN ACTION OF CONTRACT, TORT OR OTHERWISE, ARISING FROM,
 * OUT OF OR IN CONNECTION WITH THE SOFTWARE OR THE USE OR OTHER DEALINGS IN THE
 * SOFTWARE.
 */

/*! @file
 * @brief SPH-EXA application front-end and main function
 *
 * @author Ruben Cabezon <ruben.cabezon@unibas.ch>
 * @author Aurelien Cavelan
 * @author Jose A. Escartin <ja.escartin@gmail.com>
 * @author Sebastian Keller <sebastian.f.keller@gmail.com>
 */

#include <iostream>
#include <string>
#include <memory>
#include <vector>

#include "cstone/domain/domain.hpp"

#include "init/factory.hpp"
#include "io/arg_parser.hpp"
#include "io/ifile_writer.hpp"
#include "observables/factory.hpp"
#include "propagator/factory.hpp"
#include "util/timer.hpp"
#include "util/utils.hpp"

#include "simulation_data.hpp"

#include "insitu_viz.h"

#ifdef USE_CUDA
using AccType = cstone::GpuTag;
#else
using AccType = cstone::CpuTag;
#endif

using namespace sphexa;

bool stopSimulation(size_t iteration, double time, const std::string& maxStepStr);
void printHelp(char* binName, int rank);

int main(int argc, char** argv)
{
    auto [rank, numRanks] = initMpi();
    const ArgParser parser(argc, argv);

    if (parser.exists("-h") || parser.exists("--h") || parser.exists("-help") || parser.exists("--help"))
    {
        printHelp(argv[0], rank);
        return exitSuccess();
    }

    using Real    = double;
    using KeyType = uint64_t;
    using Dataset = SimulationData<Real, KeyType, AccType>;
    using Domain  = cstone::Domain<KeyType, Real, AccType>;

    const std::string        initCond          = parser.get("--init");
    const size_t             problemSize       = parser.get("-n", 50);
    const std::string        glassBlock        = parser.get("--glass");
    const std::string        propChoice        = parser.get("--prop", std::string("ve"));
    const std::string        maxStepStr        = parser.get("-s", std::string("200"));
    const std::string        writeFrequencyStr = parser.get("-w", std::string("0"));
    std::vector<std::string> writeExtra        = parser.getCommaList("--wextra");
    std::vector<std::string> outputFields      = parser.getCommaList("-f");
    const bool               ascii             = parser.exists("--ascii");
    const std::string        outDirectory      = parser.get("--outDir");
    const bool               quiet             = parser.exists("--quiet");
    const int                simDuration       = parser.get("--duration", std::numeric_limits<int>::max());
    const bool               writeEnabled      = writeFrequencyStr != "0" || !writeExtra.empty();

    size_t ngmax = 150;
    size_t ng0   = 100;

    std::ofstream nullOutput("/dev/null");
    std::ostream& output = quiet ? nullOutput : std::cout;
    std::ofstream constantsFile(outDirectory + "constants.txt");


    //! @brief evaluate user choice for different kind of actions

    auto simInit     = initializerFactory<Dataset>(initCond, glassBlock);
    auto propagator  = propagatorFactory<Domain, Dataset>(propChoice, ngmax, ng0, output, rank);
    auto fileWriter  = fileWriterFactory<Dataset>(ascii);
    auto observables = observablesFactory<Dataset>(initCond, constantsFile);

    Dataset simData;//(grackleOptionFile, code_mass_in_solarmass, code_length_in_kpc, 0);
    simData.comm = MPI_COMM_WORLD;

<<<<<<< HEAD
=======
    Timer totalTimer(output);
    MPI_Barrier(MPI_COMM_WORLD);
    totalTimer.start();
>>>>>>> 8ea73489

    propagator->activateFields(simData);
    propagator->restoreState(initCond, simData.comm);

    cstone::Box<Real> box = simInit->init(rank, numRanks, problemSize, simData);



    auto& d = simData.hydro;
    transferToDevice(d, 0, d.x.size(), propagator->conservedFields());

    d.setOutputFields(outputFields.empty() ? propagator->conservedFields() : outputFields);


    bool  haveGrav = (d.g != 0.0);
    float theta    = parser.get("--theta", haveGrav ? 0.5f : 1.0f);

    const std::string outFile = parser.get("-o", outDirectory + "dump_" + initCond + fileWriter->suffix());
<<<<<<< HEAD
    if (rank == 0 && (writeFrequencyStr != "0" || !writeExtra.empty()))
    {
        fileWriter->constants(simInit->constants(), outFile);
    }
=======
    if (rank == 0 && writeEnabled) { fileWriter->constants(simInit->constants(), outFile); }
    if (rank == 0) { std::cout << "Data generated for " << d.numParticlesGlobal << " global particles\n"; }
>>>>>>> 8ea73489

    if (rank == 0) { std::cout << "Data generated for " << d.numParticlesGlobal << " global particles\n"; }
    size_t bucketSizeFocus = 64;
    // we want about 100 global nodes per rank to decompose the domain with +-1% accuracy
    size_t bucketSize = std::max(bucketSizeFocus, d.numParticlesGlobal / (100 * numRanks));
    Domain domain(rank, numRanks, bucketSize, bucketSizeFocus, theta, box);

    propagator->sync(domain, simData);
    if (rank == 0) std::cout << "Domain synchronized, nLocalParticles " << d.x.size() << std::endl;

    viz::init_catalyst(argc, argv);
    viz::init_ascent(d, domain.startIndex());

    size_t startIteration = d.iteration;
    for (; !stopSimulation(d.iteration - 1, d.ttot, maxStepStr); d.iteration++) {

        propagator->step(domain, simData);

        observables->computeAndWrite(simData, domain.startIndex(), domain.endIndex(), box);
        propagator->printIterationTimings(domain, simData);

        bool isWallClockReached = totalTimer.getSimDuration() > simDuration;

        if (isPeriodicOutputStep(d.iteration, writeFrequencyStr) ||
            isPeriodicOutputTime(d.ttot - d.minDt, d.ttot, writeFrequencyStr) ||
            isExtraOutputStep(d.iteration, d.ttot - d.minDt, d.ttot, writeExtra) ||
            (isWallClockReached && writeEnabled))
        {
            propagator->prepareOutput(simData, domain.startIndex(), domain.endIndex(), domain.box());
            fileWriter->dump(simData, domain.startIndex(), domain.endIndex(), box, outFile);
            propagator->dump(d.iteration, outFile);
            propagator->finishOutput(simData);
        }

        viz::execute(d, domain.startIndex(), domain.endIndex());
        if (isWallClockReached)
        {
            d.iteration++;
            break;
        }
    }

    if (rank == 0)
    {
        totalTimer.step("Total execution time of " + std::to_string(d.iteration - startIteration) + " iterations of " +
                        initCond + " up to t = " + std::to_string(d.ttot));
    }

    constantsFile.close();
    viz::finalize();
    return exitSuccess();
}

//! @brief decide whether to stop the simulation based on evolved time (not wall-clock) or iteration count
bool stopSimulation(size_t iteration, double time, const std::string& maxStepStr)
{
    bool lastIteration = strIsIntegral(maxStepStr) && iteration >= std::stoi(maxStepStr);
    bool simTimeLimit  = !strIsIntegral(maxStepStr) && time > std::stod(maxStepStr);

    return lastIteration || simTimeLimit;
}

void printHelp(char* name, int rank)
{
    if (rank == 0)
    {
        printf("\nUsage:\n\n");
        printf("%s [OPTIONS]\n", name);
        printf("\nWhere possible options are:\n\n");

        printf("\t--init \t\t Test case selection (evrard, sedov, noh, isobaric-cube, wind-shock, turbulence)\n"
               "\t\t\t or an HDF5 file with initial conditions\n\n");
        printf("\t-n NUM \t\t Initialize data with (approx when using glass blocks) NUM^3 global particles [50]\n");
        printf("\t--glass FILE\t Use glass block as template to generate initial x,y,z configuration\n\n");

        printf("\t--theta NUM \t Gravity accuracy parameter [default 0.5 when self-gravity is active]\n\n");

        printf("\t--prop STRING \t Choice of SPH propagator [default: modern SPH]. For standard SPH, use \"std\" \n\n");

        printf("\t-s NUM \t\t int(NUM):  Number of iterations (time-steps) [200],\n\
                \t real(NUM): Time   of simulation (time-model)\n\n");

        printf("\t--wextra LIST \t Comma-separated list of steps (integers) or ~times (floating point)\n"
               "\t\t\t at which to trigger file output\n"
               "\t\t\t e.g.: --wextra 1,10,0.77 (output at after iteration 1 and 10 and at simulation time 0.77s\n\n");

        printf("\t-w NUM \t\t NUM<=0:    Disable file output [default],\n\
                \t int(NUM):  Dump particle data every NUM iteration steps,\n\
                \t real(NUM): Dump particle data every NUM seconds of simulation (not wall-clock) time \n\n");

        printf("\t-f LIST \t Comma-separated list of field names to write for each dump.\n"
               "\t\t\t e.g: -f x,y,z,h,rho\n"
               "\t\t\t If omitted, the list will be set to all conserved fields,\n"
               "\t\t\t resulting in a restartable output file\n\n");

        printf("\t--ascii \t Dump file in ASCII format [binary HDF5 by default]\n\n");

        printf("\t--outDir PATH \t Path to directory where output will be saved [./].\n\
                    \t Note that directory must exist and be provided with ending slash,\n\
                    \t e.g: --outDir /home/user/folderToSaveOutputFiles/\n\n");

        printf("\t--quiet \t Don't print anything to stdout\n\n");

        printf("\t--duration \t Maximum wall-clock run time of the simulation in seconds.[MAX_INT]\n\n");
    }
}<|MERGE_RESOLUTION|>--- conflicted
+++ resolved
@@ -99,7 +99,6 @@
     std::ostream& output = quiet ? nullOutput : std::cout;
     std::ofstream constantsFile(outDirectory + "constants.txt");
 
-
     //! @brief evaluate user choice for different kind of actions
 
     auto simInit     = initializerFactory<Dataset>(initCond, glassBlock);
@@ -107,44 +106,30 @@
     auto fileWriter  = fileWriterFactory<Dataset>(ascii);
     auto observables = observablesFactory<Dataset>(initCond, constantsFile);
 
-    Dataset simData;//(grackleOptionFile, code_mass_in_solarmass, code_length_in_kpc, 0);
+    Dataset simData; //(grackleOptionFile, code_mass_in_solarmass, code_length_in_kpc, 0);
     simData.comm = MPI_COMM_WORLD;
 
-<<<<<<< HEAD
-=======
     Timer totalTimer(output);
     MPI_Barrier(MPI_COMM_WORLD);
     totalTimer.start();
->>>>>>> 8ea73489
 
     propagator->activateFields(simData);
     propagator->restoreState(initCond, simData.comm);
 
     cstone::Box<Real> box = simInit->init(rank, numRanks, problemSize, simData);
 
-
-
     auto& d = simData.hydro;
     transferToDevice(d, 0, d.x.size(), propagator->conservedFields());
 
     d.setOutputFields(outputFields.empty() ? propagator->conservedFields() : outputFields);
 
-
     bool  haveGrav = (d.g != 0.0);
     float theta    = parser.get("--theta", haveGrav ? 0.5f : 1.0f);
 
     const std::string outFile = parser.get("-o", outDirectory + "dump_" + initCond + fileWriter->suffix());
-<<<<<<< HEAD
-    if (rank == 0 && (writeFrequencyStr != "0" || !writeExtra.empty()))
-    {
-        fileWriter->constants(simInit->constants(), outFile);
-    }
-=======
     if (rank == 0 && writeEnabled) { fileWriter->constants(simInit->constants(), outFile); }
     if (rank == 0) { std::cout << "Data generated for " << d.numParticlesGlobal << " global particles\n"; }
->>>>>>> 8ea73489
-
-    if (rank == 0) { std::cout << "Data generated for " << d.numParticlesGlobal << " global particles\n"; }
+
     size_t bucketSizeFocus = 64;
     // we want about 100 global nodes per rank to decompose the domain with +-1% accuracy
     size_t bucketSize = std::max(bucketSizeFocus, d.numParticlesGlobal / (100 * numRanks));
@@ -157,8 +142,8 @@
     viz::init_ascent(d, domain.startIndex());
 
     size_t startIteration = d.iteration;
-    for (; !stopSimulation(d.iteration - 1, d.ttot, maxStepStr); d.iteration++) {
-
+    for (; !stopSimulation(d.iteration - 1, d.ttot, maxStepStr); d.iteration++)
+    {
         propagator->step(domain, simData);
 
         observables->computeAndWrite(simData, domain.startIndex(), domain.endIndex(), box);
