/*
 * MIT License
 *
 * Copyright (c) 2021 CSCS, ETH Zurich
 *               2021 University of Basel
 *
 * Permission is hereby granted, free of charge, to any person obtaining a copy
 * of this software and associated documentation files (the "Software"), to deal
 * in the Software without restriction, including without limitation the rights
 * to use, copy, modify, merge, publish, distribute, sublicense, and/or sell
 * copies of the Software, and to permit persons to whom the Software is
 * furnished to do so, subject to the following conditions:
 *
 * The above copyright notice and this permission notice shall be included in all
 * copies or substantial portions of the Software.
 *
 * THE SOFTWARE IS PROVIDED "AS IS", WITHOUT WARRANTY OF ANY KIND, EXPRESS OR
 * IMPLIED, INCLUDING BUT NOT LIMITED TO THE WARRANTIES OF MERCHANTABILITY,
 * FITNESS FOR A PARTICULAR PURPOSE AND NONINFRINGEMENT. IN NO EVENT SHALL THE
 * AUTHORS OR COPYRIGHT HOLDERS BE LIABLE FOR ANY CLAIM, DAMAGES OR OTHER
 * LIABILITY, WHETHER IN AN ACTION OF CONTRACT, TORT OR OTHERWISE, ARISING FROM,
 * OUT OF OR IN CONNECTION WITH THE SOFTWARE OR THE USE OR OTHER DEALINGS IN THE
 * SOFTWARE.
 */

/*! @file
 * @brief SPH-EXA application front-end and main function
 *
 * @author Ruben Cabezon <ruben.cabezon@unibas.ch>
 * @author Aurelien Cavelan
 * @author Jose A. Escartin <ja.escartin@gmail.com>
 * @author Sebastian Keller <sebastian.f.keller@gmail.com>
 */

#include <filesystem>
#include <fstream>
#include <iostream>
#include <string>

#include "cstone/domain/domain.hpp"

#include "init/factory.hpp"
#include "io/arg_parser.hpp"
#include "io/factory.hpp"
#include "observables/factory.hpp"
#include "propagator/factory.hpp"
#include "util/timer.hpp"
#include "util/utils.hpp"

#include "simulation_data.hpp"
#include "insitu_viz.h"

#ifdef USE_CUDA
using AccType = cstone::GpuTag;
#else
using AccType = cstone::CpuTag;
#endif

namespace fs = std::filesystem;
using namespace sphexa;

bool stopSimulation(size_t iteration, double time, const std::string& maxStepStr);
void printHelp(char* binName, int rank);
int  getNumLocalRanks(int);

int main(int argc, char** argv)
{
    auto [rank, numRanks] = initMpi();
    const ArgParser parser(argc, (const char**)argv);

    if (parser.exists("-h") || parser.exists("--h") || parser.exists("-help") || parser.exists("--help"))
    {
        printHelp(argv[0], rank);
        return exitSuccess();
    }

    using Dataset = SimulationData<AccType>;
    using Domain  = cstone::Domain<SphTypes::KeyType, SphTypes::CoordinateType, AccType>;

    const std::string        initCond     = parser.get("--init");
    const size_t             problemSize  = parser.get("-n", 50);
    const std::string        glassBlock   = parser.get("--glass");
    const std::string        propChoice   = parser.get("--prop", std::string("ve"));
    const std::string        maxStepStr   = parser.get("-s", std::string("200"));
    std::vector<std::string> writeExtra   = parser.getCommaList("--wextra");
    std::vector<std::string> outputFields = parser.getCommaList("-f");
    const bool               ascii        = parser.exists("--ascii");
    const bool               quiet        = parser.exists("--quiet");
    const bool               avClean      = parser.exists("--avclean");
    const int                simDuration  = parser.get("--duration", std::numeric_limits<int>::max());
    const std::string        writeFreqStr = parser.get("-w", std::string("0"));
    const bool               writeEnabled = writeFreqStr != "0" || !writeExtra.empty();
    const std::string        profFreqStr  = parser.get("--profile", maxStepStr);
    const bool               profEnabled  = parser.exists("--profile");
    const std::string        pmroot       = parser.get("--pmroot", std::string("/sys/cray/pm_counters"));
    std::string              outFile      = parser.get("-o", "dump_" + removeModifiers(initCond));

    std::ofstream nullOutput("/dev/null");
    std::ostream& output = (quiet || rank) ? nullOutput : std::cout;
    std::ofstream constantsFile(fs::path(outFile).parent_path() / fs::path("constants.txt"));

    //! @brief evaluate user choice for different kind of actions
    auto fileWriter  = fileWriterFactory(ascii, MPI_COMM_WORLD);
    auto fileReader  = fileReaderFactory(ascii, MPI_COMM_WORLD);
    auto simInit     = initializerFactory<Dataset>(initCond, glassBlock, fileReader.get());
    auto propagator  = propagatorFactory<Domain, Dataset>(propChoice, avClean, output, rank, simInit->constants());
    auto observables = observablesFactory<Dataset>(simInit->constants(), constantsFile);

    Dataset simData;
    simData.comm = MPI_COMM_WORLD;
    auto& d = simData.hydro;

    d.propagator = propChoice;

    Timer totalTimer(output);
    MPI_Barrier(MPI_COMM_WORLD);
    totalTimer.start();

    propagator->addCounters(profEnabled ? pmroot : "", getNumLocalRanks(numRanks));
    propagator->activateFields(simData);
    propagator->load(initCond, fileReader.get());
    auto box = simInit->init(rank, numRanks, problemSize, simData, fileReader.get());

<<<<<<< HEAD
    transferToDevice(d, 0, d.x.size(), propagator->conservedFields());
=======
    auto& d = simData.hydro;
    transferAllocatedToDevice(d, 0, d.x.size(), propagator->conservedFields());
>>>>>>> 162ea753
    simData.setOutputFields(outputFields.empty() ? propagator->conservedFields() : outputFields);

    if (parser.exists("--G")) { d.g = parser.get<double>("--G"); }
    bool  haveGrav = (d.g != 0.0);
    float theta    = parser.get("--theta", haveGrav ? 0.5f : 1.0f);

    if (!parser.exists("-o")) { outFile += fileWriter->suffix(); }
    if (writeEnabled) { writeSettings(simInit->constants(), outFile, fileWriter.get()); }
    if (rank == 0) { std::cout << "Data generated for " << d.numParticlesGlobal << " global particles\n"; }

    uint64_t bucketSizeFocus = 64;
    // we want about 100 global nodes per rank to decompose the domain with +-1% accuracy
    uint64_t bucketSize = std::max(bucketSizeFocus, d.numParticlesGlobal / (100 * numRanks));
    Domain   domain(rank, numRanks, bucketSize, bucketSizeFocus, theta, box);

    propagator->sync(domain, simData);
    if (rank == 0) std::cout << "Domain synchronized, nLocalParticles " << d.x.size() << std::endl;

    viz::init_catalyst(argc, argv);
    viz::init_ascent(d, domain.startIndex());

    size_t startIteration = d.iteration;
    for (; !stopSimulation(d.iteration - 1, d.ttot, maxStepStr); d.iteration++)
    {
        propagator->step(domain, simData);
        box = domain.box();

        observables->computeAndWrite(simData, domain.startIndex(), domain.endIndex(), box);
        propagator->printIterationTimings(domain, simData);

        bool isWallClockReached = totalTimer.elapsed() > simDuration;

        if (isOutputStep(d.iteration, writeFreqStr) || isOutputTime(d.ttot - d.minDt, d.ttot, writeFreqStr) ||
            isExtraOutputStep(d.iteration, d.ttot - d.minDt, d.ttot, writeExtra) ||
            (isWallClockReached && writeEnabled))
        {
            fileWriter->addStep(domain.startIndex(), domain.endIndex(), outFile);
            simData.hydro.loadOrStoreAttributes(fileWriter.get());
            box.loadOrStore(fileWriter.get());
            propagator->saveFields(fileWriter.get(), domain.startIndex(), domain.endIndex(), simData, box);
            propagator->save(fileWriter.get());
            fileWriter->closeStep();
        }
        if (isOutputStep(d.iteration, profFreqStr) || isOutputTime(d.ttot - d.minDt, d.ttot, profFreqStr) ||
            isWallClockReached)
        {
            if (profEnabled) { propagator->writeMetrics(fileWriter.get(), "profile"); }
        }

        viz::execute(d, domain.startIndex(), domain.endIndex());
        if (isWallClockReached && ++d.iteration) { break; }
    }
    totalTimer.step("Total execution time of " + std::to_string(d.iteration - startIteration) + " iterations of " +
                    initCond + " up to t = " + std::to_string(d.ttot));

    constantsFile.close();
    viz::finalize();
    return exitSuccess();
}

//! @brief decide whether to stop the simulation based on evolved time (not wall-clock) or iteration count
bool stopSimulation(size_t iteration, double time, const std::string& maxStepStr)
{
    bool lastIteration = strIsIntegral(maxStepStr) && iteration >= std::stoi(maxStepStr);
    bool simTimeLimit  = !strIsIntegral(maxStepStr) && time > std::stod(maxStepStr);

    return lastIteration || simTimeLimit;
}

int getNumLocalRanks(int defValue)
{
    return getenv("SLURM_NTASKS_PER_NODE") == nullptr ? defValue : std::stoi(getenv("SLURM_NTASKS_PER_NODE"));
}

void printHelp(char* name, int rank)
{
    if (rank == 0)
    {
        printf("\nUsage:\n\n");
        printf("%s [OPTIONS]\n", name);
        printf("\nWhere possible options are:\n\n");

        printf("\t--init \t\t Test case selection (evrard, sedov, noh, isobaric-cube, wind-shock, turbulence)\n"
               "\t\t\t or an HDF5 file with initial conditions\n\n");
        printf("\t-n NUM \t\t Initialize data with (approx when using glass blocks) NUM^3 global particles [50]\n");
        printf("\t--glass FILE\t Use glass block as template to generate initial x,y,z configuration\n\n");

        printf("\t--theta NUM \t Gravity accuracy parameter [default 0.5 when self-gravity is active]\n\n");

        printf("\t--G NUM \t Gravitational constant [default dependent on test-case selection]\n\n");

        printf("\t--prop STRING \t Choice of SPH propagator [default: modern SPH]. For standard SPH, use \"std\" \n\n");

        printf("\t-s NUM \t\t int(NUM):  Number of iterations (time-steps) [200],\n\
                \t real(NUM): Time   of simulation (time-model)\n\n");

        printf("\t--wextra LIST \t Comma-separated list of steps (integers) or ~times (floating point)\n"
               "\t\t\t at which to trigger file output\n"
               "\t\t\t e.g.: --wextra 1,10,0.77 (output at after iteration 1 and 10 and at simulation time 0.77s\n\n");

        printf("\t-w NUM \t\t NUM<=0:    Disable file output [default],\n\
                \t int(NUM):  Dump particle data every NUM iteration steps,\n\
                \t real(NUM): Dump particle data every NUM seconds of simulation (not wall-clock) time \n\n");

        printf("\t-f LIST \t Comma-separated list of field names to write for each dump.\n"
               "\t\t\t e.g: -f x,y,z,h,rho\n"
               "\t\t\t If omitted, the list will be set to all conserved fields,\n"
               "\t\t\t resulting in a restartable output file\n\n");

        printf("\t--ascii \t Dump file in ASCII format [binary HDF5 by default]\n\n");

        printf("\t--outDir PATH \t Path to directory where output will be saved [./].\n\
                    \t Note that directory must exist and be provided with ending slash,\n\
                    \t e.g: --outDir /home/user/folderToSaveOutputFiles/\n\n");

        printf("\t--quiet \t Don't print anything to stdout\n\n");

        printf("\t--duration \t Maximum wall-clock run time of the simulation in seconds.[MAX_INT]\n\n");
    }
}<|MERGE_RESOLUTION|>--- conflicted
+++ resolved
@@ -121,12 +121,8 @@
     propagator->load(initCond, fileReader.get());
     auto box = simInit->init(rank, numRanks, problemSize, simData, fileReader.get());
 
-<<<<<<< HEAD
-    transferToDevice(d, 0, d.x.size(), propagator->conservedFields());
-=======
-    auto& d = simData.hydro;
+
     transferAllocatedToDevice(d, 0, d.x.size(), propagator->conservedFields());
->>>>>>> 162ea753
     simData.setOutputFields(outputFields.empty() ? propagator->conservedFields() : outputFields);
 
     if (parser.exists("--G")) { d.g = parser.get<double>("--G"); }
