/*
 * MIT License
 *
 * Copyright (c) 2021 CSCS, ETH Zurich
 *               2021 University of Basel
 *
 * Permission is hereby granted, free of charge, to any person obtaining a copy
 * of this software and associated documentation files (the "Software"), to deal
 * in the Software without restriction, including without limitation the rights
 * to use, copy, modify, merge, publish, distribute, sublicense, and/or sell
 * copies of the Software, and to permit persons to whom the Software is
 * furnished to do so, subject to the following conditions:
 *
 * The above copyright notice and this permission notice shall be included in all
 * copies or substantial portions of the Software.
 *
 * THE SOFTWARE IS PROVIDED "AS IS", WITHOUT WARRANTY OF ANY KIND, EXPRESS OR
 * IMPLIED, INCLUDING BUT NOT LIMITED TO THE WARRANTIES OF MERCHANTABILITY,
 * FITNESS FOR A PARTICULAR PURPOSE AND NONINFRINGEMENT. IN NO EVENT SHALL THE
 * AUTHORS OR COPYRIGHT HOLDERS BE LIABLE FOR ANY CLAIM, DAMAGES OR OTHER
 * LIABILITY, WHETHER IN AN ACTION OF CONTRACT, TORT OR OTHERWISE, ARISING FROM,
 * OUT OF OR IN CONNECTION WITH THE SOFTWARE OR THE USE OR OTHER DEALINGS IN THE
 * SOFTWARE.
 */

/*! @file
 * @brief A Propagator class to manage the loop for each the timestep decoupled of the tests
 *
 * @author Sebastian Keller <sebastian.f.keller@gmail.com>
 * @author Jose A. Escartin <ja.escartin@gmail.com>
 */

#pragma once

#include <variant>

#include "cstone/domain/domain.hpp"
#include "sph/sph.hpp"
#include "sph/traits.hpp"
#include "physical_effects/physical_effects.hpp"
#include "util/timer.hpp"

#include "gravity_wrapper.hpp"

namespace sphexa
{

using namespace sphexa::sph;

template<class DomainType, class ParticleDataType>
class Propagator
{
public:
    Propagator(size_t ngmax, size_t ng0, std::ostream& output, size_t rank)
        : timer(output, rank)
        , out(output)
        , rank_(rank)
        , ngmax_(ngmax)
        , ng0_(ng0)
    {
    }

    virtual void activateFields(ParticleDataType& d) = 0;

    virtual void sync(DomainType& domain, ParticleDataType& d) = 0;

    virtual void step(DomainType& domain, ParticleDataType& d) = 0;

    virtual void prepareOutput(ParticleDataType& d, size_t startIndex, size_t endIndex){};
    virtual void finishOutput(ParticleDataType& d){};

    virtual ~Propagator() = default;

protected:
    MasterProcessTimer timer;
    std::ostream&      out;

    size_t rank_;
    //! maximum number of neighbors per particle
    size_t ngmax_;
    //! target number of neighbors per particle
    size_t ng0_;

    void printIterationTimings(const DomainType& domain, const ParticleDataType& d)
    {
        size_t totalNeighbors = neighborsSum(domain.startIndex(), domain.endIndex(), d.neighborsCount);

        if (rank_ == 0)
        {
            printCheck(d.ttot,
                       d.minDt,
                       d.etot,
                       d.eint,
                       d.ecin,
                       d.egrav,
                       domain.box(),
                       d.numParticlesGlobal,
                       domain.nParticles(),
                       domain.globalTree().numLeafNodes(),
                       domain.nParticlesWithHalos() - domain.nParticles(),
                       totalNeighbors);

            std::cout << "### Check ### Focus Tree Nodes: " << domain.focusTree().octree().numLeafNodes() << std::endl;
            printTotalIterationTime(d.iteration, timer.duration());
        }
    }

    void printTotalIterationTime(size_t iteration, float duration)
    {
        out << "=== Total time for iteration(" << iteration << ") " << duration << "s" << std::endl << std::endl;
    }

    template<class Box>
    void printCheck(double totalTime, double minTimeStep, double totalEnergy, double internalEnergy,
                    double kineticEnergy, double gravitationalEnergy, const Box& box, size_t totalParticleCount,
                    size_t particleCount, size_t nodeCount, size_t haloCount, size_t totalNeighbors)
    {
        out << "### Check ### Global Tree Nodes: " << nodeCount << ", Particles: " << particleCount
            << ", Halos: " << haloCount << std::endl;
        out << "### Check ### Computational domain: " << box.xmin() << " " << box.xmax() << " " << box.ymin() << " "
            << box.ymax() << " " << box.zmin() << " " << box.zmax() << std::endl;
        out << "### Check ### Total Neighbors: " << totalNeighbors
            << ", Avg neighbor count per particle: " << totalNeighbors / totalParticleCount << std::endl;
        out << "### Check ### Total time: " << totalTime << ", current time-step: " << minTimeStep << std::endl;
        out << "### Check ### Total energy: " << totalEnergy << ", (internal: " << internalEnergy
            << ", cinetic: " << kineticEnergy;
        out << ", gravitational: " << gravitationalEnergy;
        out << ")" << std::endl;
    }
};

template<class DomainType, class ParticleDataType>
class HydroProp final : public Propagator<DomainType, ParticleDataType>
{
    using Base = Propagator<DomainType, ParticleDataType>;
    using Base::ng0_;
    using Base::ngmax_;
    using Base::timer;

    using T             = typename ParticleDataType::RealType;
    using KeyType       = typename ParticleDataType::KeyType;
    using MultipoleType = ryoanji::CartesianQuadrupole<float>;

    using Acc = typename ParticleDataType::AcceleratorType;
    using MHolder_t =
        typename detail::AccelSwitchType<Acc, MultipoleHolderCpu, MultipoleHolderGpu>::template type<MultipoleType,
                                                                                                     KeyType, T, T, T>;
    MHolder_t mHolder_;

public:
    HydroProp(size_t ngmax, size_t ng0, std::ostream& output, size_t rank)
        : Base(ngmax, ng0, output, rank)
    {
    }

    void activateFields(ParticleDataType& d) override
    {
        d.setConserved("x", "y", "z", "h", "m", "u", "vx", "vy", "vz", "x_m1", "y_m1", "z_m1", "du_m1");
        d.setDependent("rho", "p", "c", "ax", "ay", "az", "du", "c11", "c12", "c13", "c22", "c23", "c33", "keys", "nc");
    }

    void sync(DomainType& domain, ParticleDataType& d) override
    {
        if (d.g != 0.0)
        {
            domain.syncGrav(d.codes, d.x, d.y, d.z, d.h, d.m, d.u, d.vx, d.vy, d.vz, d.x_m1, d.y_m1, d.z_m1, d.du_m1);
        }
        else { domain.sync(d.codes, d.x, d.y, d.z, d.h, d.m, d.u, d.vx, d.vy, d.vz, d.x_m1, d.y_m1, d.z_m1, d.du_m1); }
    }

    void step(DomainType& domain, ParticleDataType& d) override
    {
        timer.start();
        sync(domain, d);
        timer.step("domain::sync");

        d.resize(domain.nParticlesWithHalos());
        resizeNeighbors(d, domain.nParticles() * ngmax_);
        size_t first = domain.startIndex();
        size_t last  = domain.endIndex();

        std::fill(begin(d.m), begin(d.m) + first, d.m[first]);
        std::fill(begin(d.m) + last, end(d.m), d.m[first]);

        findNeighborsSfc<T, KeyType>(
            first, last, ngmax_, d.x, d.y, d.z, d.h, d.codes, d.neighbors, d.neighborsCount, domain.box());
        timer.step("FindNeighbors");
        computeDensity(first, last, ngmax_, d, domain.box());
        timer.step("Density");
        computeEquationOfState3L(first, last, d);
        timer.step("EquationOfState");
        domain.exchangeHalos(d.vx, d.vy, d.vz, d.rho, d.p, d.c);
        timer.step("mpi::synchronizeHalos");
        computeIAD(first, last, ngmax_, d, domain.box());
        timer.step("IAD");
        domain.exchangeHalos(d.c11, d.c12, d.c13, d.c22, d.c23, d.c33);
        timer.step("mpi::synchronizeHalos");
        computeMomentumAndEnergy(first, last, ngmax_, d, domain.box());
        timer.step("MomentumEnergyIAD");

        if (d.g != 0.0)
        {
            mHolder_.upsweep(d, domain);
            timer.step("Upsweep");
            mHolder_.traverse(d, domain);
            timer.step("Gravity");

#ifdef USE_CUDA
            size_t sizeWithHalos = d.x.size();
            size_t size_np_T     = sizeWithHalos * sizeof(decltype(d.ax[0]));
            CHECK_CUDA_ERR(cudaMemcpy(d.ax.data(), d.devPtrs.d_ax, size_np_T, cudaMemcpyDeviceToHost));
            CHECK_CUDA_ERR(cudaMemcpy(d.ay.data(), d.devPtrs.d_ay, size_np_T, cudaMemcpyDeviceToHost));
            CHECK_CUDA_ERR(cudaMemcpy(d.az.data(), d.devPtrs.d_az, size_np_T, cudaMemcpyDeviceToHost));
#endif
        }

        computeTimestep(first, last, d);
        timer.step("Timestep");
        computePositions(first, last, d, domain.box());
        timer.step("UpdateQuantities");
        computeTotalEnergy(first, last, d);
        timer.step("EnergyConservation");
        updateSmoothingLength(first, last, d, ng0_);
        timer.step("UpdateSmoothingLength");

        timer.stop();
        this->printIterationTimings(domain, d);
    }
};

template<class DomainType, class ParticleDataType>
class HydroVeProp final : public Propagator<DomainType, ParticleDataType>
{
    using Base = Propagator<DomainType, ParticleDataType>;
    using Base::ng0_;
    using Base::ngmax_;
    using Base::timer;

    using T             = typename ParticleDataType::RealType;
    using KeyType       = typename ParticleDataType::KeyType;
    using MultipoleType = ryoanji::CartesianQuadrupole<float>;

    using Acc = typename ParticleDataType::AcceleratorType;
    using MHolder_t =
        typename detail::AccelSwitchType<Acc, MultipoleHolderCpu, MultipoleHolderGpu>::template type<MultipoleType,
                                                                                                     KeyType, T, T, T>;

    MHolder_t mHolder_;

public:
    HydroVeProp(size_t ngmax, size_t ng0, std::ostream& output, size_t rank)
        : Base(ngmax, ng0, output, rank)
    {
    }

    void activateFields(ParticleDataType& d) override
    {
        d.setConserved("x", "y", "z", "h", "m", "u", "vx", "vy", "vz", "x_m1", "y_m1", "z_m1", "du_m1", "alpha");
        d.setDependent("p",
                       "c",
                       "ax",
                       "ay",
                       "az",
                       "du",
                       "c11",
                       "c12",
                       "c13",
                       "c22",
                       "c23",
                       "c33",
                       "xm",
                       "kx",
                       "divv",
                       "curlv",
                       "gradh",
                       "keys",
                       "nc");
    }

    void sync(DomainType& domain, ParticleDataType& d) override
    {
        if (d.g != 0.0)
        {
            domain.syncGrav(
                d.codes, d.x, d.y, d.z, d.h, d.m, d.u, d.vx, d.vy, d.vz, d.x_m1, d.y_m1, d.z_m1, d.du_m1, d.alpha);
        }
        else
        {
            domain.sync(
                d.codes, d.x, d.y, d.z, d.h, d.m, d.u, d.vx, d.vy, d.vz, d.x_m1, d.y_m1, d.z_m1, d.du_m1, d.alpha);
        }
    }

    void step(DomainType& domain, ParticleDataType& d) override
    {
        timer.start();
        sync(domain, d);
        timer.step("domain::sync");

        d.resize(domain.nParticlesWithHalos());
        resizeNeighbors(d, domain.nParticles() * ngmax_);
        size_t first = domain.startIndex();
        size_t last  = domain.endIndex();

        std::fill(begin(d.m), begin(d.m) + first, d.m[first]);
        std::fill(begin(d.m) + last, end(d.m), d.m[first]);

        findNeighborsSfc<T, KeyType>(
            first, last, ngmax_, d.x, d.y, d.z, d.h, d.codes, d.neighbors, d.neighborsCount, domain.box());
        timer.step("FindNeighbors");

        computeXMass(first, last, ngmax_, d, domain.box());
        timer.step("XMass");
        domain.exchangeHalos(d.xm);
        timer.step("mpi::synchronizeHalos");
        computeDensityVE(first, last, ngmax_, d, domain.box());
        timer.step("Density & Gradh");
        computeEquationOfState(first, last, d);
        timer.step("EquationOfState");
        domain.exchangeHalos(d.vx, d.vy, d.vz, d.p, d.c, d.kx, d.gradh);
        timer.step("mpi::synchronizeHalos");
        computeIadDivvCurlv(first, last, ngmax_, d, domain.box());
        timer.step("IadVelocityDivCurl");
        domain.exchangeHalos(d.c11, d.c12, d.c13, d.c22, d.c23, d.c33, d.divv, d.curlv);
        timer.step("mpi::synchronizeHalos");
        computeAVswitches(first, last, ngmax_, d, domain.box());
        timer.step("AVswitches");
        domain.exchangeHalos(d.alpha);
        timer.step("mpi::synchronizeHalos");
        computeGradPVE(first, last, ngmax_, d, domain.box());
        timer.step("MomentumAndEnergy");

        if (d.g != 0.0)
        {
            mHolder_.upsweep(d, domain);
            timer.step("Upsweep");
            mHolder_.traverse(d, domain);
            timer.step("Gravity");
        }

        computeTimestep(first, last, d);
        timer.step("Timestep");
        artificialGravity(first, last, d.ay.data());
        timer.step("artificialGravity");
        computePositions(first, last, d, domain.box());
        timer.step("UpdateQuantities");
        computeTotalEnergy(first, last, d);
        timer.step("EnergyConservation");
        updateSmoothingLength(first, last, d, ng0_);
        timer.step("UpdateSmoothingLength");

        timer.stop();
        this->printIterationTimings(domain, d);
    }

    //! @brief configure the dataset for output
    void prepareOutput(ParticleDataType& d, size_t startIndex, size_t endIndex) override
    {
        bool outputRho =
            std::find(d.outputFieldNames.begin(), d.outputFieldNames.end(), "rho") != d.outputFieldNames.end();
        if (outputRho)
        {
            d.release("c11");
            d.acquire("rho");

#pragma omp parallel for schedule(static)
            for (size_t i = startIndex; i < endIndex; ++i)
            {
                d.rho[i] = d.kx[i] * d.m[i] / d.xm[i];
            }
        }
    }

    //! @brief undo output configuration and restore compute configuration
    void finishOutput(ParticleDataType& d) override
    {
        bool outputRho =
            std::find(d.outputFieldNames.begin(), d.outputFieldNames.end(), "rho") != d.outputFieldNames.end();
        if (outputRho)
        {
            d.release("rho");
            d.acquire("c11");
        }
    }
};

template<class DomainType, class ParticleDataType>
<<<<<<< HEAD
class HydroArtGravProp final : public Propagator<DomainType, ParticleDataType>
{
    using Base = Propagator<DomainType, ParticleDataType>;
    using Base::doGravity_;
    using Base::ng0_;
    using Base::ngmax_;
    using Base::timer;

    using T             = typename ParticleDataType::RealType;
    using KeyType       = typename ParticleDataType::KeyType;
    using MultipoleType = ryoanji::CartesianQuadrupole<float>;

    using Acc = typename ParticleDataType::AcceleratorType;
    using MHolder_t =
        typename detail::AccelSwitchType<Acc, MultipoleHolderCpu, MultipoleHolderGpu>::template type<MultipoleType,
                                                                                                     KeyType, T, T, T>;
    MHolder_t mHolder_;

public:
    HydroArtGravProp(size_t ngmax, size_t ng0, std::ostream& output, size_t rank, bool doGravity)
        : Base(ngmax, ng0, output, rank, doGravity)
    {
    }

    void sync(DomainType& domain, ParticleDataType& d) override
    {
        if (doGravity_)
        {
            domain.syncGrav(d.codes, d.x, d.y, d.z, d.h, d.m, d.u, d.vx, d.vy, d.vz, d.x_m1, d.y_m1, d.z_m1, d.du_m1);
        }
        else { domain.sync(d.codes, d.x, d.y, d.z, d.h, d.m, d.u, d.vx, d.vy, d.vz, d.x_m1, d.y_m1, d.z_m1, d.du_m1); }
    }

    void step(DomainType& domain, ParticleDataType& d) override
    {
        timer.start();
        sync(domain, d);
        timer.step("domain::sync");

        resize(d, domain.nParticlesWithHalos());
        resizeNeighbors(d, domain.nParticles() * ngmax_);
        size_t first = domain.startIndex();
        size_t last  = domain.endIndex();

        std::fill(begin(d.m), begin(d.m) + first, d.m[first]);
        std::fill(begin(d.m) + last, end(d.m), d.m[first]);

        findNeighborsSfc<T, KeyType>(
            first, last, ngmax_, d.x, d.y, d.z, d.h, d.codes, d.neighbors, d.neighborsCount, domain.box());
        timer.step("FindNeighbors");
        computeDensity(first, last, ngmax_, d, domain.box());
        timer.step("Density");
        computeEquationOfState3L(first, last, d);
        timer.step("EquationOfState");
        domain.exchangeHalos(d.vx, d.vy, d.vz, d.rho, d.p, d.c);
        timer.step("mpi::synchronizeHalos");
        computeIAD(first, last, ngmax_, d, domain.box());
        timer.step("IAD");
        domain.exchangeHalos(d.c11, d.c12, d.c13, d.c22, d.c23, d.c33);
        timer.step("mpi::synchronizeHalos");
        computeMomentumAndEnergy(first, last, ngmax_, d, domain.box());
        timer.step("MomentumEnergyIAD");

        if (doGravity_)
        {
            mHolder_.upsweep(d, domain);
            timer.step("Upsweep");
            mHolder_.traverse(d, domain);
            timer.step("Gravity");

#ifdef USE_CUDA
            size_t sizeWithHalos = d.x.size();
            size_t size_np_T     = sizeWithHalos * sizeof(decltype(d.ax[0]));
            CHECK_CUDA_ERR(cudaMemcpy(d.ax.data(), d.devPtrs.d_ax, size_np_T, cudaMemcpyDeviceToHost));
            CHECK_CUDA_ERR(cudaMemcpy(d.ay.data(), d.devPtrs.d_ay, size_np_T, cudaMemcpyDeviceToHost));
            CHECK_CUDA_ERR(cudaMemcpy(d.az.data(), d.devPtrs.d_az, size_np_T, cudaMemcpyDeviceToHost));
#endif
        }

        computeTimestep(first, last, d);
        timer.step("Timestep");
        artificialGravity(first, last, d.ay.data());
        timer.step("artificialGravity");
        computePositions(first, last, d, domain.box());
        timer.step("UpdateQuantities");
        computeTotalEnergy(first, last, d);
        timer.step("EnergyConservation");
        updateSmoothingLength(first, last, d, ng0_);
        timer.step("UpdateSmoothingLength");

        timer.stop();
        this->printIterationTimings(domain, d);
    }
};

template<class DomainType, class ParticleDataType>
std::unique_ptr<Propagator<DomainType, ParticleDataType>>
propagatorFactory(bool ve, bool artG, size_t ngmax, size_t ng0, std::ostream& output, size_t rank, bool doGravity)
{
    if (ve) { return std::make_unique<HydroVeProp<DomainType, ParticleDataType>>(ngmax, ng0, output, rank, doGravity); }
    if (artG) {return std::make_unique<HydroArtGravProp<DomainType, ParticleDataType>>(ngmax, ng0, output, rank, doGravity);}
    else { return std::make_unique<HydroProp<DomainType, ParticleDataType>>(ngmax, ng0, output, rank, doGravity); }
=======
std::unique_ptr<Propagator<DomainType, ParticleDataType>> propagatorFactory(bool ve, size_t ngmax, size_t ng0,
                                                                            std::ostream& output, size_t rank)
{
    if (ve) { return std::make_unique<HydroVeProp<DomainType, ParticleDataType>>(ngmax, ng0, output, rank); }
    else { return std::make_unique<HydroProp<DomainType, ParticleDataType>>(ngmax, ng0, output, rank); }
>>>>>>> 983c648f
}

} // namespace sphexa<|MERGE_RESOLUTION|>--- conflicted
+++ resolved
@@ -385,116 +385,11 @@
 };
 
 template<class DomainType, class ParticleDataType>
-<<<<<<< HEAD
-class HydroArtGravProp final : public Propagator<DomainType, ParticleDataType>
-{
-    using Base = Propagator<DomainType, ParticleDataType>;
-    using Base::doGravity_;
-    using Base::ng0_;
-    using Base::ngmax_;
-    using Base::timer;
-
-    using T             = typename ParticleDataType::RealType;
-    using KeyType       = typename ParticleDataType::KeyType;
-    using MultipoleType = ryoanji::CartesianQuadrupole<float>;
-
-    using Acc = typename ParticleDataType::AcceleratorType;
-    using MHolder_t =
-        typename detail::AccelSwitchType<Acc, MultipoleHolderCpu, MultipoleHolderGpu>::template type<MultipoleType,
-                                                                                                     KeyType, T, T, T>;
-    MHolder_t mHolder_;
-
-public:
-    HydroArtGravProp(size_t ngmax, size_t ng0, std::ostream& output, size_t rank, bool doGravity)
-        : Base(ngmax, ng0, output, rank, doGravity)
-    {
-    }
-
-    void sync(DomainType& domain, ParticleDataType& d) override
-    {
-        if (doGravity_)
-        {
-            domain.syncGrav(d.codes, d.x, d.y, d.z, d.h, d.m, d.u, d.vx, d.vy, d.vz, d.x_m1, d.y_m1, d.z_m1, d.du_m1);
-        }
-        else { domain.sync(d.codes, d.x, d.y, d.z, d.h, d.m, d.u, d.vx, d.vy, d.vz, d.x_m1, d.y_m1, d.z_m1, d.du_m1); }
-    }
-
-    void step(DomainType& domain, ParticleDataType& d) override
-    {
-        timer.start();
-        sync(domain, d);
-        timer.step("domain::sync");
-
-        resize(d, domain.nParticlesWithHalos());
-        resizeNeighbors(d, domain.nParticles() * ngmax_);
-        size_t first = domain.startIndex();
-        size_t last  = domain.endIndex();
-
-        std::fill(begin(d.m), begin(d.m) + first, d.m[first]);
-        std::fill(begin(d.m) + last, end(d.m), d.m[first]);
-
-        findNeighborsSfc<T, KeyType>(
-            first, last, ngmax_, d.x, d.y, d.z, d.h, d.codes, d.neighbors, d.neighborsCount, domain.box());
-        timer.step("FindNeighbors");
-        computeDensity(first, last, ngmax_, d, domain.box());
-        timer.step("Density");
-        computeEquationOfState3L(first, last, d);
-        timer.step("EquationOfState");
-        domain.exchangeHalos(d.vx, d.vy, d.vz, d.rho, d.p, d.c);
-        timer.step("mpi::synchronizeHalos");
-        computeIAD(first, last, ngmax_, d, domain.box());
-        timer.step("IAD");
-        domain.exchangeHalos(d.c11, d.c12, d.c13, d.c22, d.c23, d.c33);
-        timer.step("mpi::synchronizeHalos");
-        computeMomentumAndEnergy(first, last, ngmax_, d, domain.box());
-        timer.step("MomentumEnergyIAD");
-
-        if (doGravity_)
-        {
-            mHolder_.upsweep(d, domain);
-            timer.step("Upsweep");
-            mHolder_.traverse(d, domain);
-            timer.step("Gravity");
-
-#ifdef USE_CUDA
-            size_t sizeWithHalos = d.x.size();
-            size_t size_np_T     = sizeWithHalos * sizeof(decltype(d.ax[0]));
-            CHECK_CUDA_ERR(cudaMemcpy(d.ax.data(), d.devPtrs.d_ax, size_np_T, cudaMemcpyDeviceToHost));
-            CHECK_CUDA_ERR(cudaMemcpy(d.ay.data(), d.devPtrs.d_ay, size_np_T, cudaMemcpyDeviceToHost));
-            CHECK_CUDA_ERR(cudaMemcpy(d.az.data(), d.devPtrs.d_az, size_np_T, cudaMemcpyDeviceToHost));
-#endif
-        }
-
-        computeTimestep(first, last, d);
-        timer.step("Timestep");
-        artificialGravity(first, last, d.ay.data());
-        timer.step("artificialGravity");
-        computePositions(first, last, d, domain.box());
-        timer.step("UpdateQuantities");
-        computeTotalEnergy(first, last, d);
-        timer.step("EnergyConservation");
-        updateSmoothingLength(first, last, d, ng0_);
-        timer.step("UpdateSmoothingLength");
-
-        timer.stop();
-        this->printIterationTimings(domain, d);
-    }
-};
-
-template<class DomainType, class ParticleDataType>
-std::unique_ptr<Propagator<DomainType, ParticleDataType>>
-propagatorFactory(bool ve, bool artG, size_t ngmax, size_t ng0, std::ostream& output, size_t rank, bool doGravity)
-{
-    if (ve) { return std::make_unique<HydroVeProp<DomainType, ParticleDataType>>(ngmax, ng0, output, rank, doGravity); }
-    if (artG) {return std::make_unique<HydroArtGravProp<DomainType, ParticleDataType>>(ngmax, ng0, output, rank, doGravity);}
-    else { return std::make_unique<HydroProp<DomainType, ParticleDataType>>(ngmax, ng0, output, rank, doGravity); }
-=======
 std::unique_ptr<Propagator<DomainType, ParticleDataType>> propagatorFactory(bool ve, size_t ngmax, size_t ng0,
                                                                             std::ostream& output, size_t rank)
 {
     if (ve) { return std::make_unique<HydroVeProp<DomainType, ParticleDataType>>(ngmax, ng0, output, rank); }
     else { return std::make_unique<HydroProp<DomainType, ParticleDataType>>(ngmax, ng0, output, rank); }
->>>>>>> 983c648f
 }
 
 } // namespace sphexa