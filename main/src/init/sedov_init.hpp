--- conflicted
+++ resolved
@@ -166,24 +166,18 @@
         fileutils::readTemplateBlock(glassBlock, xBlock, yBlock, zBlock);
         size_t blockSize = xBlock.size();
 
-        size_t                    multi1D      = std::rint(cbrtNumPart / std::cbrt(blockSize));
-        std::tuple<int, int, int> multiplicity = {multi1D, multi1D, multi1D};
-        d.numParticlesGlobal                   = multi1D * multi1D * multi1D * blockSize;
+        size_t multiplicity  = std::rint(cbrtNumPart / std::cbrt(blockSize));
+        d.numParticlesGlobal = multiplicity * multiplicity * multiplicity * blockSize;
 
         T              r = constants_.at("r1");
         cstone::Box<T> globalBox(-r, r, cstone::BoundaryType::periodic);
 
-<<<<<<< HEAD
-        auto [keyStart, keyEnd] = partitionRange(cstone::nodeRange<KeyType>(0), rank, numRanks);
-        assembleRectangle<T>(keyStart, keyEnd, globalBox, multiplicity, xBlock, yBlock, zBlock, d.x, d.y, d.z);
-=======
         unsigned level             = cstone::log8ceil<KeyType>(100 * numRanks);
         auto     initialBoundaries = cstone::initialDomainSplits<KeyType>(numRanks, level);
         KeyType  keyStart          = initialBoundaries[rank];
         KeyType  keyEnd            = initialBoundaries[rank + 1];
 
         assembleCube<T>(keyStart, keyEnd, globalBox, multiplicity, xBlock, yBlock, zBlock, d.x, d.y, d.z);
->>>>>>> 2b5a2728
 
         d.resize(d.x.size());
         initSedovFields(d, constants_);
