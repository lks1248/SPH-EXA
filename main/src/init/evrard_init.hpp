--- conflicted
+++ resolved
@@ -142,14 +142,11 @@
         T r = constants_.at("r");
 
         cstone::Box<T> globalBox(-r, r, cstone::BoundaryType::open);
-<<<<<<< HEAD
-=======
 
         unsigned level             = cstone::log8ceil<KeyType>(100 * numRanks);
         auto     initialBoundaries = cstone::initialDomainSplits<KeyType>(numRanks, level);
         KeyType  keyStart          = initialBoundaries[rank];
         KeyType  keyEnd            = initialBoundaries[rank + 1];
->>>>>>> 6c5674d6
 
         assembleRectangle<T>(keyStart, keyEnd, globalBox, multiplicity, xBlock, yBlock, zBlock, d.x, d.y, d.z);
         cutSphere(r, d.x, d.y, d.z);
