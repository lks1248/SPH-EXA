--- conflicted
+++ resolved
@@ -254,15 +254,6 @@
         fileutils::readTemplateBlock(glassBlock, xBlock, yBlock, zBlock);
         size_t blockSize = xBlock.size();
 
-<<<<<<< HEAD
-        size_t                    multi1D      = std::rint(cbrtNumPart / std::cbrt(blockSize));
-        std::tuple<int, int, int> multiplicity = {multi1D, multi1D, multi1D};
-        d.numParticlesGlobal                   = multi1D * multi1D * multi1D * blockSize;
-
-        cstone::Box<T> globalBox(-2 * r, 2 * r, cstone::BoundaryType::periodic);
-        auto [keyStart, keyEnd] = partitionRange(cstone::nodeRange<KeyType>(0), rank, numRanks);
-        assembleRectangle<T>(keyStart, keyEnd, globalBox, multiplicity, xBlock, yBlock, zBlock, d.x, d.y, d.z);
-=======
         int               multi1D      = std::rint(cbrtNumPart / std::cbrt(blockSize));
         cstone::Vec3<int> multiplicity = {multi1D, multi1D, multi1D};
         d.numParticlesGlobal           = multi1D * multi1D * multi1D * blockSize;
@@ -270,7 +261,6 @@
         cstone::Box<T> globalBox(-2 * r, 2 * r, cstone::BoundaryType::periodic);
         auto [keyStart, keyEnd] = partitionRange(cstone::nodeRange<KeyType>(0), rank, numRanks);
         assembleCuboid<T>(keyStart, keyEnd, globalBox, multiplicity, xBlock, yBlock, zBlock, d.x, d.y, d.z);
->>>>>>> 8065a203
 
         T s = computeStretchFactor(r, 2 * r, rhoInt / rhoExt);
         compressCenterCube<T>(d.x, d.y, d.z, r, s, 2. * r, epsilon);
