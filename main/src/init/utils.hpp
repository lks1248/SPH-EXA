/*
 * MIT License
 *
 * Copyright (c) 2021 CSCS, ETH Zurich
 *               2021 University of Basel
 *
 * Permission is hereby granted, free of charge, to any person obtaining a copy
 * of this software and associated documentation files (the "Software"), to deal
 * in the Software without restriction, including without limitation the rights
 * to use, copy, modify, merge, publish, distribute, sublicense, and/or sell
 * copies of the Software, and to permit persons to whom the Software is
 * furnished to do so, subject to the following conditions:
 *
 * The above copyright notice and this permission notice shall be included in all
 * copies or substantial portions of the Software.
 *
 * THE SOFTWARE IS PROVIDED "AS IS", WITHOUT WARRANTY OF ANY KIND, EXPRESS OR
 * IMPLIED, INCLUDING BUT NOT LIMITED TO THE WARRANTIES OF MERCHANTABILITY,
 * FITNESS FOR A PARTICULAR PURPOSE AND NONINFRINGEMENT. IN NO EVENT SHALL THE
 * AUTHORS OR COPYRIGHT HOLDERS BE LIABLE FOR ANY CLAIM, DAMAGES OR OTHER
 * LIABILITY, WHETHER IN AN ACTION OF CONTRACT, TORT OR OTHERWISE, ARISING FROM,
 * OUT OF OR IN CONNECTION WITH THE SOFTWARE OR THE USE OR OTHER DEALINGS IN THE
 * SOFTWARE.
 */

/*!@file
 * @brief utilities for initial condition generation
 *
 * @author Sebastian Keller <sebastian.f.keller@gmail.com>
 */

#pragma once

#include <numeric>
#include <string>
#include <vector>

#include "cstone/primitives/gather.hpp"
#include "cstone/sfc/sfc.hpp"
#include "io/ifile_io.hpp"
#include "init/settings.hpp"

namespace sphexa
{

//! @brief sort x,y,z coordinates in the unit cube by SFC keys
template<class KeyType, class T>
void sortBySfcKey(std::vector<T>& x, std::vector<T>& y, std::vector<T>& z)
{
    assert(x.size() == y.size() == z.size());
    size_t blockSize = x.size();

    cstone::Box<T> box(0, 1);

    std::vector<KeyType> keys(blockSize);
    computeSfcKeys(x.data(), y.data(), z.data(), cstone::sfcKindPointer(keys.data()), blockSize, box);

    std::vector<cstone::LocalIndex> sfcOrder(blockSize);
    std::iota(begin(sfcOrder), end(sfcOrder), cstone::LocalIndex(0));
    cstone::sort_by_key(begin(keys), end(keys), begin(sfcOrder));

    std::vector<T> buffer(blockSize);
    cstone::gather<cstone::LocalIndex>(sfcOrder, x.data(), buffer.data());
    std::swap(x, buffer);
    cstone::gather<cstone::LocalIndex>(sfcOrder, y.data(), buffer.data());
    std::swap(y, buffer);
    cstone::gather<cstone::LocalIndex>(sfcOrder, z.data(), buffer.data());
    std::swap(z, buffer);
}

//! @brief read x,y,z coordinates from an H5Part file (at step 0)
template<class Vector>
void readTemplateBlock(const std::string& block, IFileReader* reader, Vector& x, Vector& y, Vector& z)
{
    reader->setStep(block, -1, FileMode::independent);
    size_t blockSize = reader->numParticles();
    x.resize(blockSize);
    y.resize(blockSize);
    z.resize(blockSize);

    reader->readField("x", x.data());
    reader->readField("y", y.data());
    reader->readField("z", z.data());

    reader->closeStep();
}

<<<<<<< HEAD

/*!@brief apply fixed boundary conditions to one axis
 *
 * @tparam T    field type
 * @param pos   position data of axis to be applied
 * @param axisMax max coordinate of the box in the axis of pos
 * @param axisMin min coordinate of the box in the axis of pos
 * @param size  number of particles
 */
template<class T, class Th>
void initFixedBoundaries(T* pos, Th* vx, Th* vy, Th* vz, Th* h, T axisMax, T axisMin, size_t size, T thickness)
{

#pragma omp parallel for
    for (size_t i = 0; i < size; i++)
    {
        T distMax = std::abs(axisMax - pos[i]);
        T distMin = std::abs(axisMin - pos[i]);

        if (distMax < 2.0 * h[i] * thickness || distMin < 2.0 * h[i] * thickness)
        {
            vx[i] = 0.0;
            vy[i] = 0.0;
            vz[i] = 0.0;
        }
    }
}

struct
{
    cstone::Vec3<int> x = {1, 0, 0};
    cstone::Vec3<int> y = {0, 1, 0};
    cstone::Vec3<int> z = {0, 0, 1};
} Axis;

/*! @brief add additional particles as a fixed boundary layer
 *
 * @tparam T coordinate floating point type
 * @tparam Th
 * @tparam Vector coordinate vector type
 * @param axis  axis to add particles to, for example Axis::x
 * @param x     x-coordinates of particles
 * @param y     y-coordinates of particles
 * @param z     z-coordinates of particles
 * @param h     smoothing lengths
 * @param box   global bounding box
 * @param thickness thickness of particle layer to be added, in  2 * h per SPH convention
 */
template<class T, class Vector>
void addFixedBoundaryLayer(cstone::Vec3<int> axis, Vector& x, Vector& y, Vector& z, std::vector<T> h, size_t size,
                           cstone::Box<T>& box, T thickness)
{
    int             axisIndex = axis[0] * 1 + axis[1] * 2 + axis[2] * 3;
    cstone::Vec3<T> boxMax    = {box.xmax(), box.ymax(), box.zmax()};
    cstone::Vec3<T> boxMin    = {box.xmin(), box.ymin(), box.zmin()};

    for (int i = 0; i < size; ++i)
    {
        cstone::Vec3<T> X           = {x[i], y[i], z[i]};
        T               distanceMax = std::abs(boxMax[axisIndex - 1] - X[axisIndex - 1]);
        T               distanceMin = std::abs(boxMin[axisIndex - 1] - X[axisIndex - 1]);
        if (distanceMax < 2 * h[i] * thickness)
        {
            X[axisIndex - 1] += 2.0 * distanceMax + 0.1 * h[i];
            x.push_back(X[0]);
            y.push_back(X[1]);
            z.push_back(X[2]);
        }
        if (distanceMin < 2 * h[i] * thickness)
        {
            X[axisIndex - 1] -= 2.0 * distanceMin + 0.1 * h[i];
            x.push_back(X[0]);
            y.push_back(X[1]);
            z.push_back(X[2]);
        }
    }
=======
//! @brief read file attributes into an associative container
void readFileAttributes(InitSettings& settings, const std::string& settingsFile, IFileReader* reader, bool verbose)
{
    if (not settingsFile.empty())
    {
        reader->setStep(settingsFile, -1, FileMode::independent);

        auto fileAttributes = reader->fileAttributes();
        for (const auto& attr : fileAttributes)
        {
            int64_t sz = reader->fileAttributeSize(attr);
            if (sz == 1)
            {
                settings[attr] = {};
                reader->fileAttribute(attr, &settings[attr], sz);
                if (reader->rank() == 0 && verbose)
                {
                    std::cout << "Override setting from " << settingsFile << ": " << attr << " = " << settings[attr]
                              << std::endl;
                }
            }
        }
        reader->closeStep();
    }
}

//! @brief Used to read the default values of dataset attributes
class BuiltinReader
{
public:
    using FieldType = util::Reduce<std::variant, util::Map<std::add_pointer_t, IO::Types>>;

    explicit BuiltinReader(InitSettings& attrs)
        : attributes_(attrs)
    {
    }

    [[nodiscard]] static int rank() { return -1; }

    void stepAttribute(const std::string& key, FieldType val, int64_t /*size*/)
    {
        std::visit([this, &key](auto arg) { attributes_[key] = *arg; }, val);
    };

private:
    //! @brief reference to attributes
    InitSettings& attributes_;
};

//! @brief build up an associative container with test case settings
template<class Dataset>
[[nodiscard]] InitSettings buildSettings(Dataset&& d, const InitSettings& testCaseSettings,
                                         const std::string& settingsFile, IFileReader* reader)
{
    InitSettings settings;
    // first layer: class member defaults in code
    BuiltinReader extractor(settings);
    d.hydro.loadOrStoreAttributes(&extractor);

    // second layer: test-case specific settings
    for (const auto& kv : testCaseSettings)
    {
        settings[kv.first] = kv.second;
    }

    // third layer: settings override by file given on commandline (highest precedence)
    readFileAttributes(settings, settingsFile, reader, true);

    return settings;
>>>>>>> 7f24b027
}

} // namespace sphexa<|MERGE_RESOLUTION|>--- conflicted
+++ resolved
@@ -85,7 +85,6 @@
     reader->closeStep();
 }
 
-<<<<<<< HEAD
 
 /*!@brief apply fixed boundary conditions to one axis
  *
@@ -162,7 +161,8 @@
             z.push_back(X[2]);
         }
     }
-=======
+}
+
 //! @brief read file attributes into an associative container
 void readFileAttributes(InitSettings& settings, const std::string& settingsFile, IFileReader* reader, bool verbose)
 {
@@ -232,7 +232,6 @@
     readFileAttributes(settings, settingsFile, reader, true);
 
     return settings;
->>>>>>> 7f24b027
 }
 
 } // namespace sphexa