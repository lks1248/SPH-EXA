/*
 * MIT License
 *
 * Copyright (c) 2021 CSCS, ETH Zurich
 *               2021 University of Basel
 *
 * Permission is hereby granted, free of charge, to any person obtaining a copy
 * of this software and associated documentation files (the "Software"), to deal
 * in the Software without restriction, including without limitation the rights
 * to use, copy, modify, merge, publish, distribute, sublicense, and/or sell
 * copies of the Software, and to permit persons to whom the Software is
 * furnished to do so, subject to the following conditions:
 *
 * The above copyright notice and this permission notice shall be included in all
 * copies or substantial portions of the Software.
 *
 * THE SOFTWARE IS PROVIDED "AS IS", WITHOUT WARRANTY OF ANY KIND, EXPRESS OR
 * IMPLIED, INCLUDING BUT NOT LIMITED TO THE WARRANTIES OF MERCHANTABILITY,
 * FITNESS FOR A PARTICULAR PURPOSE AND NONINFRINGEMENT. IN NO EVENT SHALL THE
 * AUTHORS OR COPYRIGHT HOLDERS BE LIABLE FOR ANY CLAIM, DAMAGES OR OTHER
 * LIABILITY, WHETHER IN AN ACTION OF CONTRACT, TORT OR OTHERWISE, ARISING FROM,
 * OUT OF OR IN CONNECTION WITH THE SOFTWARE OR THE USE OR OTHER DEALINGS IN THE
 * SOFTWARE.
 */

/*! @file
 * @brief Simulation data initialization from an HDF5 file
 *
 * @author Sebastian Keller <sebastian.f.keller@gmail.com>
 */

#pragma once

#include <map>

#include "cstone/sfc/box.hpp"

#include "io/mpi_file_utils.hpp"
#include "isim_init.hpp"
#include "fixed_boundaries.hpp"

namespace sphexa
{

template<class Dataset>
class FileInit : public ISimInitializer<Dataset>
{
    std::map<std::string, double> constants_;
    std::string                   h5_fname;

public:
    FileInit(std::string fname)
        : h5_fname(fname)
    {
    }

    cstone::Box<typename Dataset::RealType> init(int rank, int numRanks, size_t /*n*/, Dataset& d) const override
    {
        using T = typename Dataset::RealType;

        H5PartFile* h5_file    = fileutils::openH5Part(h5_fname, H5PART_READ, d.comm);
        size_t      numH5Steps = H5PartGetNumSteps(h5_file);
        H5PartSetStep(h5_file, numH5Steps - 1);

        size_t numParticles  = H5PartGetNumParticles(h5_file);
        d.numParticlesGlobal = numParticles;
        if (numParticles < 1) { throw std::runtime_error("no particles in input file found\n"); }

        auto [first, last] = partitionRange(numParticles, rank, numRanks);
        size_t count       = last - first;

        H5PartReadStepAttrib(h5_file, "time", &d.ttot);
        H5PartReadStepAttrib(h5_file, "minDt", &d.minDt);
        H5PartReadStepAttrib(h5_file, "minDt_m1", &d.minDt_m1);
        H5PartReadStepAttrib(h5_file, "step", &d.iteration);
        d.iteration++;
        H5PartReadStepAttrib(h5_file, "gravConstant", &d.g);
        H5PartReadStepAttrib(h5_file, "gamma", &d.gamma);

        double extents[6];
        H5PartReadStepAttrib(h5_file, "box", extents);
<<<<<<< HEAD
        int boundaries[3];
        H5PartReadStepAttrib(h5_file, "boundaryType", boundaries);

        cstone::Box<T> box(extents[0],
                           extents[1],
                           extents[2],
                           extents[3],
                           extents[4],
                           extents[5],
                           static_cast<cstone::BoundaryType>(boundaries[0]),
                           static_cast<cstone::BoundaryType>(boundaries[1]),
                           static_cast<cstone::BoundaryType>(boundaries[2]));
=======
        int pbc[3];
        H5PartReadStepAttrib(h5_file, "pbc", pbc);
        cstone::Box<T> box(extents[0], extents[1], extents[2], extents[3], extents[4], extents[5], pbc[0], pbc[1],
                           pbc[2]);
>>>>>>> ff0dbb39

        d.resize(count);

        H5PartSetView(h5_file, first, last - 1);
        h5part_int64_t errors = H5PART_SUCCESS;
        errors |= fileutils::readH5PartField(h5_file, "x", d.x.data());
        errors |= fileutils::readH5PartField(h5_file, "y", d.y.data());
        errors |= fileutils::readH5PartField(h5_file, "z", d.z.data());
        errors |= fileutils::readH5PartField(h5_file, "h", d.h.data());
        errors |= fileutils::readH5PartField(h5_file, "m", d.m.data());
        errors |= fileutils::readH5PartField(h5_file, "u", d.u.data());

        if (errors != H5PART_SUCCESS) { throw std::runtime_error("Could not read essential fields x,y,z,h,m,u\n"); }

        initField(h5_file, rank, d.vx, "vx", 0.0);
        initField(h5_file, rank, d.vy, "vy", 0.0);
        initField(h5_file, rank, d.vz, "vz", 0.0);

        initField(h5_file, rank, d.du_m1, "du_m1", 0.0);
        initField(h5_file, rank, d.alpha, "alpha", d.alphamin);

        initXm1(h5_file, rank, d);

        std::fill(d.mue.begin(), d.mue.end(), 2.0);
        std::fill(d.mui.begin(), d.mui.end(), 10.0);

        H5PartCloseFile(h5_file);
        return box;
    }

    const std::map<std::string, double>& constants() const override { return constants_; }

private:
    template<class Vector>
    static void initField(H5PartFile* h5_file, int rank, Vector& field, std::string name, double defaultValue)
    {
        if (field.size())
        {
            auto datasets = fileutils::datasetNames(h5_file);
            bool hasField = std::count(datasets.begin(), datasets.end(), name) == 1;
            if (hasField)
            {
                if (rank == 0) std::cout << "loading " + name + " from file\n";
                fileutils::readH5PartField(h5_file, name.c_str(), field.data());
            }
            else
            {
                if (rank == 0) std::cout << name << " not provided, initializing to " << defaultValue << std::endl;
                std::fill(field.begin(), field.end(), defaultValue);
            }
        }
    }

    static void initXm1(H5PartFile* h5_file, int rank, Dataset& d)
    {
        auto   names  = fileutils::datasetNames(h5_file);
        size_t hasXm1 = std::count(names.begin(), names.end(), "x_m1") +
                        std::count(names.begin(), names.end(), "y_m1") + std::count(names.begin(), names.end(), "z_m1");
        if (hasXm1 == 3)
        {
            if (rank == 0) std::cout << "loading previous time-step coordinates from file\n";
            fileutils::readH5PartField(h5_file, "x_m1", d.x_m1.data());
            fileutils::readH5PartField(h5_file, "y_m1", d.y_m1.data());
            fileutils::readH5PartField(h5_file, "z_m1", d.z_m1.data());
        }
        else
        {
            if (rank == 0)
                std::cout << "no previous time-step coordinates provided, initializing from current coordinates and "
                             "velocities\n";

#pragma omp parallel for schedule(static)
            for (size_t i = 0; i < d.x.size(); ++i)
            {
                d.x_m1[i] = d.x[i] - d.vx[i] * d.minDt;
                d.y_m1[i] = d.y[i] - d.vy[i] * d.minDt;
                d.z_m1[i] = d.z[i] - d.vz[i] * d.minDt;
            }
        }
    }

};

} // namespace sphexa<|MERGE_RESOLUTION|>--- conflicted
+++ resolved
@@ -79,7 +79,6 @@
 
         double extents[6];
         H5PartReadStepAttrib(h5_file, "box", extents);
-<<<<<<< HEAD
         int boundaries[3];
         H5PartReadStepAttrib(h5_file, "boundaryType", boundaries);
 
@@ -92,12 +91,6 @@
                            static_cast<cstone::BoundaryType>(boundaries[0]),
                            static_cast<cstone::BoundaryType>(boundaries[1]),
                            static_cast<cstone::BoundaryType>(boundaries[2]));
-=======
-        int pbc[3];
-        H5PartReadStepAttrib(h5_file, "pbc", pbc);
-        cstone::Box<T> box(extents[0], extents[1], extents[2], extents[3], extents[4], extents[5], pbc[0], pbc[1],
-                           pbc[2]);
->>>>>>> ff0dbb39
 
         d.resize(count);
 
