/*
 * MIT License
 *
 * Copyright (c) 2021 CSCS, ETH Zurich
 *               2021 University of Basel
 *
 * Permission is hereby granted, free of charge, to any person obtaining a copy
 * of this software and associated documentation files (the "Software"), to deal
 * in the Software without restriction, including without limitation the rights
 * to use, copy, modify, merge, publish, distribute, sublicense, and/or sell
 * copies of the Software, and to permit persons to whom the Software is
 * furnished to do so, subject to the following conditions:
 *
 * The above copyright notice and this permission notice shall be included in all
 * copies or substantial portions of the Software.
 *
 * THE SOFTWARE IS PROVIDED "AS IS", WITHOUT WARRANTY OF ANY KIND, EXPRESS OR
 * IMPLIED, INCLUDING BUT NOT LIMITED TO THE WARRANTIES OF MERCHANTABILITY,
 * FITNESS FOR A PARTICULAR PURPOSE AND NONINFRINGEMENT. IN NO EVENT SHALL THE
 * AUTHORS OR COPYRIGHT HOLDERS BE LIABLE FOR ANY CLAIM, DAMAGES OR OTHER
 * LIABILITY, WHETHER IN AN ACTION OF CONTRACT, TORT OR OTHERWISE, ARISING FROM,
 * OUT OF OR IN CONNECTION WITH THE SOFTWARE OR THE USE OR OTHER DEALINGS IN THE
 * SOFTWARE.
 */

/*! @file
 * @brief Simulation data initialization from an HDF5 file
 *
 * @author Sebastian Keller <sebastian.f.keller@gmail.com>
 */

#pragma once

#include <map>

#include "cstone/sfc/box.hpp"

#include "io/factory.hpp"
#include "isim_init.hpp"
#include "fixed_boundaries.hpp"

namespace sphexa
{

template<class HydroData>
cstone::Box<typename HydroData::RealType> restoreHydroData(IFileReader* reader, int rank, HydroData& d)
{
    using T = typename HydroData::RealType;

    cstone::Box<T> box(0, 1);
    box.loadOrStore(reader);

<<<<<<< HEAD
    cstone::Box<typename Dataset::RealType> init(int rank, int numRanks, size_t /*n*/, Dataset& d) const override
    {
        using T = typename Dataset::RealType;

        H5PartFile* h5_file = nullptr;
#ifdef H5PART_PARALLEL_IO
        h5_file = H5PartOpenFileParallel(h5_fname.c_str(), H5PART_READ, d.comm);
#else
        h5_file = H5PartOpenFile(h5_fname.c_str(), H5PART_READ);
#endif
        size_t numH5Steps = H5PartGetNumSteps(h5_file);
        H5PartSetStep(h5_file, numH5Steps - 1);

        size_t numParticles  = H5PartGetNumParticles(h5_file);
        d.numParticlesGlobal = numParticles;
        if (numParticles < 1) { throw std::runtime_error("no particles in input file found\n"); }

        auto [first, last] = partitionRange(numParticles, rank, numRanks);
        size_t count       = last - first;

        H5PartReadStepAttrib(h5_file, "time", &d.ttot);
        H5PartReadStepAttrib(h5_file, "minDt", &d.minDt);
        H5PartReadStepAttrib(h5_file, "minDt_m1", &d.minDt_m1);
        H5PartReadStepAttrib(h5_file, "step", &d.iteration);
        d.iteration++;
        H5PartReadStepAttrib(h5_file, "gravConstant", &d.g);

        double extents[6];
        H5PartReadStepAttrib(h5_file, "box", extents);
        int boundaries[3];
        H5PartReadStepAttrib(h5_file, "boundaryType", boundaries);

        cstone::Box<T> box(extents[0],
                           extents[1],
                           extents[2],
                           extents[3],
                           extents[4],
                           extents[5],
                           static_cast<cstone::BoundaryType>(boundaries[0]),
                           static_cast<cstone::BoundaryType>(boundaries[1]),
                           static_cast<cstone::BoundaryType>(boundaries[2]));

        d.resize(count);

        H5PartSetView(h5_file, first, last - 1);
        h5part_int64_t errors = H5PART_SUCCESS;
        errors |= fileutils::readH5PartField(h5_file, "x", d.x.data());
        errors |= fileutils::readH5PartField(h5_file, "y", d.y.data());
        errors |= fileutils::readH5PartField(h5_file, "z", d.z.data());
        errors |= fileutils::readH5PartField(h5_file, "h", d.h.data());
        errors |= fileutils::readH5PartField(h5_file, "m", d.m.data());
        errors |= fileutils::readH5PartField(h5_file, "u", d.u.data());

        if (errors != H5PART_SUCCESS) { throw std::runtime_error("Could not read essential fields x,y,z,h,m,u\n"); }

        initField(h5_file, rank, d.vx, "vx", 0.0);
        initField(h5_file, rank, d.vy, "vy", 0.0);
        initField(h5_file, rank, d.vz, "vz", 0.0);
        initField(h5_file, rank, d.gradh, "gradh", 1.0);

        initField(h5_file, rank, d.du_m1, "du_m1", 0.0);
        initField(h5_file, rank, d.alpha, "alpha", d.alphamin);

        initXm1(h5_file, rank, d);
        initFBC(h5_file, rank, first, last, d, box);

        std::fill(d.mue.begin(), d.mue.end(), 2.0);
        std::fill(d.mui.begin(), d.mui.end(), 10.0);

        H5PartCloseFile(h5_file);
        return box;
    }

    const std::map<std::string, double>& constants() const override { return constants_; }
=======
    d.loadOrStoreAttributes(reader);
    d.iteration++;
    d.resize(reader->localNumParticles());
>>>>>>> 6c5674d6

    if (d.numParticlesGlobal != reader->globalNumParticles())
    {
        throw std::runtime_error("numParticlesGlobal mismatch\n");
    }

    auto fieldPointers = d.data();
    for (size_t i = 0; i < fieldPointers.size(); ++i)
    {
        if (d.isConserved(i))
        {
            if (rank == 0) { std::cout << "restoring " << d.fieldNames[i] << std::endl; }
            std::visit([reader, key = d.fieldNames[i]](auto field) { reader->readField(key, field->data()); },
                       fieldPointers[i]);
        }
    }
<<<<<<< HEAD
    template<class T>
    static void initFBC(H5PartFile* h5_file, int rank, size_t first, size_t last, Dataset& d, cstone::Box<T> box)
    {
        auto names  = fileutils::datasetNames(h5_file);
        bool anyFBC = box.fbcX() || box.fbcY() || box.fbcZ();

        if (anyFBC)
        {
            if (rank == 0) std::cout << "applying FBC\n";
            if (box.fbcX())
            {
                applyFixedBoundaries(d.x.data(), d.vx.data(), d.vy.data(), d.vz.data(), d.h.data(), box, first, last);
            }
            if (box.fbcY())
            {
                applyFixedBoundaries(d.y.data(), d.vx.data(), d.vy.data(), d.vz.data(), d.h.data(), box, first, last);
            }
            if (box.fbcZ())
            {
                applyFixedBoundaries(d.z.data(), d.vx.data(), d.vy.data(), d.vz.data(), d.h.data(), box, first, last);
            }
        }
    }
};
=======
>>>>>>> 6c5674d6

    return box;
}

template<class Dataset>
class FileInit : public ISimInitializer<Dataset>
{
    std::map<std::string, double> constants_;
    std::string                   h5_fname;

public:
    FileInit(std::string fname)
        : h5_fname(fname)
    {
    }

    cstone::Box<typename Dataset::RealType> init(int rank, int numRanks, size_t /*n*/, Dataset& simData) const override
    {
        std::unique_ptr<IFileReader> reader;
        reader = std::make_unique<H5PartReader>(simData.comm);
        reader->setStep(h5_fname, -1);

        auto box = restoreHydroData(reader.get(), rank, simData.hydro);

        reader->closeStep();

        return box;
    }

    const std::map<std::string, double>& constants() const override { return constants_; }
};

} // namespace sphexa<|MERGE_RESOLUTION|>--- conflicted
+++ resolved
@@ -37,7 +37,6 @@
 
 #include "io/factory.hpp"
 #include "isim_init.hpp"
-#include "fixed_boundaries.hpp"
 
 namespace sphexa
 {
@@ -50,86 +49,9 @@
     cstone::Box<T> box(0, 1);
     box.loadOrStore(reader);
 
-<<<<<<< HEAD
-    cstone::Box<typename Dataset::RealType> init(int rank, int numRanks, size_t /*n*/, Dataset& d) const override
-    {
-        using T = typename Dataset::RealType;
-
-        H5PartFile* h5_file = nullptr;
-#ifdef H5PART_PARALLEL_IO
-        h5_file = H5PartOpenFileParallel(h5_fname.c_str(), H5PART_READ, d.comm);
-#else
-        h5_file = H5PartOpenFile(h5_fname.c_str(), H5PART_READ);
-#endif
-        size_t numH5Steps = H5PartGetNumSteps(h5_file);
-        H5PartSetStep(h5_file, numH5Steps - 1);
-
-        size_t numParticles  = H5PartGetNumParticles(h5_file);
-        d.numParticlesGlobal = numParticles;
-        if (numParticles < 1) { throw std::runtime_error("no particles in input file found\n"); }
-
-        auto [first, last] = partitionRange(numParticles, rank, numRanks);
-        size_t count       = last - first;
-
-        H5PartReadStepAttrib(h5_file, "time", &d.ttot);
-        H5PartReadStepAttrib(h5_file, "minDt", &d.minDt);
-        H5PartReadStepAttrib(h5_file, "minDt_m1", &d.minDt_m1);
-        H5PartReadStepAttrib(h5_file, "step", &d.iteration);
-        d.iteration++;
-        H5PartReadStepAttrib(h5_file, "gravConstant", &d.g);
-
-        double extents[6];
-        H5PartReadStepAttrib(h5_file, "box", extents);
-        int boundaries[3];
-        H5PartReadStepAttrib(h5_file, "boundaryType", boundaries);
-
-        cstone::Box<T> box(extents[0],
-                           extents[1],
-                           extents[2],
-                           extents[3],
-                           extents[4],
-                           extents[5],
-                           static_cast<cstone::BoundaryType>(boundaries[0]),
-                           static_cast<cstone::BoundaryType>(boundaries[1]),
-                           static_cast<cstone::BoundaryType>(boundaries[2]));
-
-        d.resize(count);
-
-        H5PartSetView(h5_file, first, last - 1);
-        h5part_int64_t errors = H5PART_SUCCESS;
-        errors |= fileutils::readH5PartField(h5_file, "x", d.x.data());
-        errors |= fileutils::readH5PartField(h5_file, "y", d.y.data());
-        errors |= fileutils::readH5PartField(h5_file, "z", d.z.data());
-        errors |= fileutils::readH5PartField(h5_file, "h", d.h.data());
-        errors |= fileutils::readH5PartField(h5_file, "m", d.m.data());
-        errors |= fileutils::readH5PartField(h5_file, "u", d.u.data());
-
-        if (errors != H5PART_SUCCESS) { throw std::runtime_error("Could not read essential fields x,y,z,h,m,u\n"); }
-
-        initField(h5_file, rank, d.vx, "vx", 0.0);
-        initField(h5_file, rank, d.vy, "vy", 0.0);
-        initField(h5_file, rank, d.vz, "vz", 0.0);
-        initField(h5_file, rank, d.gradh, "gradh", 1.0);
-
-        initField(h5_file, rank, d.du_m1, "du_m1", 0.0);
-        initField(h5_file, rank, d.alpha, "alpha", d.alphamin);
-
-        initXm1(h5_file, rank, d);
-        initFBC(h5_file, rank, first, last, d, box);
-
-        std::fill(d.mue.begin(), d.mue.end(), 2.0);
-        std::fill(d.mui.begin(), d.mui.end(), 10.0);
-
-        H5PartCloseFile(h5_file);
-        return box;
-    }
-
-    const std::map<std::string, double>& constants() const override { return constants_; }
-=======
     d.loadOrStoreAttributes(reader);
     d.iteration++;
     d.resize(reader->localNumParticles());
->>>>>>> 6c5674d6
 
     if (d.numParticlesGlobal != reader->globalNumParticles())
     {
@@ -146,33 +68,6 @@
                        fieldPointers[i]);
         }
     }
-<<<<<<< HEAD
-    template<class T>
-    static void initFBC(H5PartFile* h5_file, int rank, size_t first, size_t last, Dataset& d, cstone::Box<T> box)
-    {
-        auto names  = fileutils::datasetNames(h5_file);
-        bool anyFBC = box.fbcX() || box.fbcY() || box.fbcZ();
-
-        if (anyFBC)
-        {
-            if (rank == 0) std::cout << "applying FBC\n";
-            if (box.fbcX())
-            {
-                applyFixedBoundaries(d.x.data(), d.vx.data(), d.vy.data(), d.vz.data(), d.h.data(), box, first, last);
-            }
-            if (box.fbcY())
-            {
-                applyFixedBoundaries(d.y.data(), d.vx.data(), d.vy.data(), d.vz.data(), d.h.data(), box, first, last);
-            }
-            if (box.fbcZ())
-            {
-                applyFixedBoundaries(d.z.data(), d.vx.data(), d.vy.data(), d.vz.data(), d.h.data(), box, first, last);
-            }
-        }
-    }
-};
-=======
->>>>>>> 6c5674d6
 
     return box;
 }
