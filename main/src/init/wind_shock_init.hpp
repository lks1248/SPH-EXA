--- conflicted
+++ resolved
@@ -186,10 +186,6 @@
         cstone::Box<T> boxC(4 * r, 6 * r, 0, 2 * r, 0, 2 * r, pbc, pbc, pbc);
         cstone::Box<T> boxD(6 * r, 8 * r, 0, 2 * r, 0, 2 * r, pbc, pbc, pbc);
 
-<<<<<<< HEAD
-        cstone::Box<T> globalBox(-r, r, cstone::BoundaryType::periodic);
-=======
->>>>>>> 6c5674d6
         auto [keyStart, keyEnd] = partitionRange(cstone::nodeRange<KeyType>(0), rank, numRanks);
         assembleRectangle<T>(keyStart, keyEnd, boxA, multiplicity, xBlock, yBlock, zBlock, d.x, d.y, d.z);
         assembleRectangle<T>(keyStart, keyEnd, boxB, multiplicity, xBlock, yBlock, zBlock, d.x, d.y, d.z);
