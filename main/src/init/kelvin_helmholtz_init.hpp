--- conflicted
+++ resolved
@@ -136,38 +136,14 @@
         cstone::Box<T> globalBox(0, 1, 0, 1, 0, 0.0625, pbc, pbc, pbc);
         auto [keyStart, keyEnd] = partitionRange(cstone::nodeRange<KeyType>(0), rank, numRanks);
 
-<<<<<<< HEAD
-        auto [xHalf, yHalf, zHalf] = makeLessDenseTemplate<T, Dataset>(2, xBlock, yBlock, zBlock, blockSize);
-
-        size_t                    multi1D    = std::rint(cbrtNumPart / std::cbrt(blockSize));
-        std::tuple<int, int, int> innerMulti = {16 * multi1D, 8 * multi1D, multi1D};
-        std::tuple<int, int, int> outerMulti = {16 * multi1D, 4 * multi1D, multi1D};
-
-        cstone::Box<T> layer1(0, 1, 0, 0.25, 0, 0.0625, cstone::BoundaryType::periodic, cstone::BoundaryType::periodic,
-                              cstone::BoundaryType::periodic);
-        cstone::Box<T> layer2(0, 1, 0.25, 0.75, 0, 0.0625, cstone::BoundaryType::periodic,
-                              cstone::BoundaryType::periodic, cstone::BoundaryType::periodic);
-        cstone::Box<T> layer3(0, 1, 0.75, 1, 0, 0.0625, cstone::BoundaryType::periodic, cstone::BoundaryType::periodic,
-                              cstone::BoundaryType::periodic);
-
-        assembleRectangle<T>(keyStart, keyEnd, layer1, outerMulti, xHalf, yHalf, zHalf, d.x, d.y, d.z);
-        assembleRectangle<T>(keyStart, keyEnd, layer2, innerMulti, xBlock, yBlock, zBlock, d.x, d.y, d.z);
-        assembleRectangle<T>(keyStart, keyEnd, layer3, outerMulti, xHalf, yHalf, zHalf, d.x, d.y, d.z);
-=======
         int               multi1D    = std::rint(cbrtNumPart / std::cbrt(xBlock.size()));
         cstone::Vec3<int> innerMulti = {16 * multi1D, 8 * multi1D, multi1D};
         cstone::Vec3<int> outerMulti = {16 * multi1D, 4 * multi1D, multi1D};
->>>>>>> 8065a203
 
         cstone::Box<T> layer1(0, 1, 0, 0.25, 0, 0.0625, pbc, pbc, pbc);
         cstone::Box<T> layer2(0, 1, 0.25, 0.75, 0, 0.0625, pbc, pbc, pbc);
         cstone::Box<T> layer3(0, 1, 0.75, 1, 0, 0.0625, pbc, pbc, pbc);
 
-<<<<<<< HEAD
-        // size_t totalNPart = 128 * (xBlock.size() + xHalf.size());
-        d.resize(d.x.size());
-        initKelvinHelmholtzFields(d, constants_, particleMass);
-=======
         std::vector<T> x, y, z;
         assembleCuboid<T>(keyStart, keyEnd, layer1, outerMulti, xBlock, yBlock, zBlock, x, y, z);
 
@@ -197,7 +173,6 @@
         }
 
         assembleCuboid<T>(keyStart, keyEnd, layer2, innerMulti, xBlock, yBlock, zBlock, d.x, d.y, d.z);
->>>>>>> 8065a203
 
         d.numParticlesGlobal = d.x.size();
         MPI_Allreduce(MPI_IN_PLACE, &d.numParticlesGlobal, 1, MpiType<size_t>{}, MPI_SUM, simData.comm);
