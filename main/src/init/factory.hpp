--- conflicted
+++ resolved
@@ -41,15 +41,10 @@
 #include "file_init.hpp"
 #include "isobaric_cube_init.hpp"
 #include "kelvin_helmholtz_init.hpp"
-<<<<<<< HEAD
-#include "rayleigh_taylor_init.hpp"
-
-#endif
-=======
 #include "noh_init.hpp"
 #include "turbulence_init.hpp"
 #include "wind_shock_init.hpp"
->>>>>>> 2f5526a3
+#include "rayleigh_taylor_init.hpp"
 #ifdef SPH_EXA_HAVE_GRACKLE
 #include "evrard_cooling_init.hpp"
 #endif
@@ -99,6 +94,11 @@
         if (glassBlock.empty()) { throw std::runtime_error("need a valid glass block for Kelvin-Helmholtz test\n"); }
         else { return std::make_unique<KelvinHelmholtzGlass<Dataset>>(glassBlock, settingsFile, reader); }
     }
+    if (testNamedBase == "RT")
+    {
+        if (glassBlock.empty()) { throw std::runtime_error("need a valid glass block for Rayleigh-Taylor test\n"); }
+        else { return std::make_unique<RayleighTaylorGlass<Dataset>>(glassBlock, settingsFile, reader); }
+    }
 #ifdef SPH_EXA_HAVE_GRACKLE
     if (testCase == "evrard-cooling")
     {
@@ -106,20 +106,10 @@
         return std::make_unique<EvrardGlassSphereCooling<Dataset>>(glassBlock, settingsFile, reader);
     }
 #endif
-<<<<<<< HEAD
-    if (testCase == "RT")
-    {
-        if (glassBlock.empty()) { throw std::runtime_error("need a valid glass block for Rayleigh-Taylor test\n"); }
-        else { return std::make_unique<RayleighTaylorGlass<Dataset>>(glassBlock); }
-    }
-    if (std::filesystem::exists(strBeforeSign(testCase, ":"))) { return std::make_unique<FileInit<Dataset>>(testCase); }
-
-=======
     if (std::filesystem::exists(strBeforeSign(testCase, ":")))
     {
         return std::make_unique<FileInit<Dataset>>(testCase, reader);
     }
->>>>>>> 2f5526a3
     if (std::filesystem::exists(strBeforeSign(testCase, ",")))
     {
         return std::make_unique<FileSplitInit<Dataset>>(testCase, reader);
