--- conflicted
+++ resolved
@@ -36,21 +36,6 @@
 
 #include "io/arg_parser.hpp"
 #include "isim_init.hpp"
-<<<<<<< HEAD
-#include "sedov_init.hpp"
-#include "evrard_init.hpp"
-#include "file_init.hpp"
-#include "isobaric_cube_init.hpp"
-#include "kelvin_helmholtz_init.hpp"
-#include "noh_init.hpp"
-#include "turbulence_init.hpp"
-#include "wind_shock_init.hpp"
-#include "rayleigh_taylor_init.hpp"
-#ifdef SPH_EXA_HAVE_GRACKLE
-#include "evrard_cooling_init.hpp"
-#endif
-=======
->>>>>>> 162ea753
 
 namespace sphexa
 {
@@ -97,15 +82,11 @@
         if (glassBlock.empty()) { throw std::runtime_error("need a valid glass block for Kelvin-Helmholtz test\n"); }
         else { return SimInitializers<Dataset>::makeKelvinHelmholtz(glassBlock, settingsFile, reader); }
     }
-<<<<<<< HEAD
     if (testNamedBase == "RT")
     {
         if (glassBlock.empty()) { throw std::runtime_error("need a valid glass block for Rayleigh-Taylor test\n"); }
-        else { return std::make_unique<RayleighTaylorGlass<Dataset>>(glassBlock, settingsFile, reader); }
+        else { return SimInitializers<Dataset>::RayleighTaylorGlass(glassBlock, settingsFile, reader); }
     }
-#ifdef SPH_EXA_HAVE_GRACKLE
-=======
->>>>>>> 162ea753
     if (testCase == "evrard-cooling")
     {
         if (glassBlock.empty()) { throw std::runtime_error("need a valid glass block for evrard-cooling\n"); }
