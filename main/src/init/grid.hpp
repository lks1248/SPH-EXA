/*
 * MIT License
 *
 * Copyright (c) 2021 CSCS, ETH Zurich
 *               2021 University of Basel
 *
 * Permission is hereby granted, free of charge, to any person obtaining a copy
 * of this software and associated documentation files (the "Software"), to deal
 * in the Software without restriction, including without limitation the rights
 * to use, copy, modify, merge, publish, distribute, sublicense, and/or sell
 * copies of the Software, and to permit persons to whom the Software is
 * furnished to do so, subject to the following conditions:
 *
 * The above copyright notice and this permission notice shall be included in all
 * copies or substantial portions of the Software.
 *
 * THE SOFTWARE IS PROVIDED "AS IS", WITHOUT WARRANTY OF ANY KIND, EXPRESS OR
 * IMPLIED, INCLUDING BUT NOT LIMITED TO THE WARRANTIES OF MERCHANTABILITY,
 * FITNESS FOR A PARTICULAR PURPOSE AND NONINFRINGEMENT. IN NO EVENT SHALL THE
 * AUTHORS OR COPYRIGHT HOLDERS BE LIABLE FOR ANY CLAIM, DAMAGES OR OTHER
 * LIABILITY, WHETHER IN AN ACTION OF CONTRACT, TORT OR OTHERWISE, ARISING FROM,
 * OUT OF OR IN CONNECTION WITH THE SOFTWARE OR THE USE OR OTHER DEALINGS IN THE
 * SOFTWARE.
 */

/*! @file
 * @brief Initial placement of particles on a regular grid
 *
 * @author Sebastian Keller <sebastian.f.keller@gmail.com>
 */

#pragma once

#include "cstone/sfc/box.hpp"
#include "cstone/sfc/sfc.hpp"
#include "cstone/util/array.hpp"
#include "cstone/util/gsl-lite.hpp"

namespace sphexa
{

/*! @brief partition a range R into N segments
 *
 * @param R   the length of the range to be divided
 * @param i   the index of the segment to be computed
 * @param N   the total number of segments
 * @return    the start and end index (subrange of R) of the i-th segment
 */
inline auto partitionRange(size_t R, size_t i, size_t N)
{
    size_t s = R / N;
    size_t r = R % N;
    if (i < r)
    {
        size_t start = (s + 1) * i;
        size_t end   = start + s + 1;
        return std::make_tuple(start, end);
    }
    else
    {
        size_t start = (s + 1) * r + s * (i - r);
        size_t end   = start + s;
        return std::make_tuple(start, end);
    }
}

/*! @brief create regular cubic grid centered on (0,0,0), spanning [-r, r)^3, in the x,y,z arrays
 *
 * @tparam     Vector
 * @param[in]  r      half the cube side-length
 * @param[in]  side   number of particles along each dimension
 * @param[in]  first  index in [0, side^3] of first particle to add to x,y,z
 * @param[in]  last   index in [first, side^3] of last particles to add to x,y,z
 * @param[out] x      output coordinates, length = last - first
 * @param[out] y
 * @param[out] z
 */
template<class Vector>
void regularGrid(double r, size_t side, size_t first, size_t last, Vector& x, Vector& y, Vector& z)
{
    double step = (2. * r) / side;

    double r_ini = -r + 0.5 * step;

#pragma omp parallel for
    for (size_t i = first / (side * side); i < last / (side * side) + 1; ++i)
    {
        double lz = r_ini + (i * step);

        for (size_t j = 0; j < side; ++j)
        {
            double ly = r_ini + (j * step);

            for (size_t k = 0; k < side; ++k)
            {
                size_t lindex = (i * side * side) + (j * side) + k;

                if (first <= lindex && lindex < last)
                {
                    double lx = r_ini + (k * step);

                    z[lindex - first] = lz;
                    y[lindex - first] = ly;
                    x[lindex - first] = lx;
                }
            }
        }
    }
}

/*! @brief intersection of a box with a regular grid
 *
 * @tparam T   float or double
 * @param  a   sub box of the unit-cube
 * @param  m   number of grid-segments per dimension
 * @return     two integer triples marking which grid cells intersected with @p a
 */
template<class T>
<<<<<<< HEAD
auto gridIntersection(const cstone::FBox<T>& a, std::tuple<int, int, int> m)
{
    auto l = util::array<T, 3>{a.xmin(), a.ymin(), a.zmin()};
    l[0] *= T(std::get<0>(m));
    l[1] *= T(std::get<1>(m));
    l[2] *= T(std::get<2>(m));
    util::array<int, 3> lowerIdx{int(l[0]), int(l[1]), int(l[2])};

    auto u = util::array<T, 3>{a.xmax(), a.ymax(), a.zmax()};
    u[0] *= T(std::get<0>(m));
    u[1] *= T(std::get<1>(m));
    u[2] *= T(std::get<2>(m));
=======
auto gridIntersection(const cstone::FBox<T>& a, cstone::Vec3<int> m)
{
    auto                l = util::array<T, 3>{a.xmin() * m[0], a.ymin() * m[1], a.zmin() * m[2]};
    util::array<int, 3> lowerIdx{int(l[0]), int(l[1]), int(l[2])};

    auto                u = util::array<T, 3>{a.xmax() * m[0], a.ymax() * m[1], a.zmax() * m[2]};
>>>>>>> 8065a203
    util::array<int, 3> upperIdx{int(std::ceil(u[0])), int(std::ceil(u[1])), int(std::ceil(u[2]))};

    return std::make_tuple(lowerIdx, upperIdx);
}

/*! @brief scale coordinates from a [0,1] unit block into a global coordinate box
 *
 * @tparam T             float or double
 * @param  uX            3D coordinate in [0,1]^3
 * @param  gridIdx       3D integer coordinate in [0,m-1]^3
 * @param  m             multiplicity of the block-grid
 * @param  globalBox     the global coordinate bounds
 * @return               mapped coordinate into the specified grid index
 *
 * Here we have the globalBox decomposed into an m x m x m grid. Each of those m^3 components
 * can be indexed with @p gridIdx. We assume that @p uX comes from a template (glass) block with
 * coordinates in [0,1]. With this function we can map a template block into one of the m^3 grid points
 * of the global box.
 */
template<class T>
<<<<<<< HEAD
cstone::Vec3<T> scaleBlockToGlobal(cstone::Vec3<T> uX, cstone::Vec3<int> gridIdx, std::tuple<int, int, int> m,
                                   const cstone::Box<T>& globalBox)
{

    cstone::Vec3<T> blockOrigin{gridIdx[0] * globalBox.lx(), gridIdx[1] * globalBox.ly(), gridIdx[2] * globalBox.lz()};
    blockOrigin[0] /= T(std::get<0>(m));
    blockOrigin[1] /= T(std::get<1>(m));
    blockOrigin[2] /= T(std::get<2>(m));

    cstone::Vec3<T> globalOrigin{globalBox.xmin(), globalBox.ymin(), globalBox.zmin()};

    auto gX = uX;
    gX[0] *= globalBox.lx() / std::get<0>(m);
    gX[1] *= globalBox.ly() / std::get<1>(m);
    gX[2] *= globalBox.lz() / std::get<2>(m);
=======
cstone::Vec3<T> scaleBlockToGlobal(cstone::Vec3<T> uX, cstone::Vec3<int> gridIdx, cstone::Vec3<int> m,
                                   const cstone::Box<T>& globalBox)
{

    cstone::Vec3<T> blockOrigin{gridIdx[0] * globalBox.lx() / m[0], gridIdx[1] * globalBox.ly() / m[1],
                                gridIdx[2] * globalBox.lz() / m[2]};
    cstone::Vec3<T> globalOrigin{globalBox.xmin(), globalBox.ymin(), globalBox.zmin()};

    auto gX = uX;
    gX[0] *= globalBox.lx() / m[0];
    gX[1] *= globalBox.ly() / m[1];
    gX[2] *= globalBox.lz() / m[2];
>>>>>>> 8065a203

    gX += globalOrigin + blockOrigin;

    return gX;
}

/*! @brief extract (push into vector) coordinates of the virtual global box that are contained in @p selectBox
 *
 * @tparam T
 * @tparam Vector
 * @param[in]  selectBox    a sub box of @p globalBox
 * @param[in]  globalBox    global coordinate bounding box
 * @param[in]  gridIdx      3D integer coordinate in [0,m-1]^3
 * @param[in]  m            multiplicity of the global grid
 * @param[in]  xBlock       x-coords of the template block in [0,1]
 * @param[in]  yBlock       y-coords of the template block in [0,1]
 * @param[in]  zBlock       z-coords of the template block in [0,1]
 * @param[out] x            output x-coords that lie in @p selectBox
 * @param[out] y            output y-coords that lie in @p selectBox
 * @param[out] z            output z-coords that lie in @p selectBox
 */
template<class T, class Vector>
void extractBlock(const cstone::FBox<T>& selectBox, const cstone::Box<T>& globalBox, cstone::Vec3<int> gridIdx,
<<<<<<< HEAD
                  std::tuple<int, int, int> m, gsl::span<const T> xBlock, gsl::span<const T> yBlock,
                  gsl::span<const T> zBlock, Vector& x, Vector& y, Vector& z)
=======
                  cstone::Vec3<int> m, gsl::span<const T> xBlock, gsl::span<const T> yBlock, gsl::span<const T> zBlock,
                  Vector& x, Vector& y, Vector& z)
>>>>>>> 8065a203
{
    for (size_t i = 0; i < xBlock.size(); ++i)
    {
        auto sX = scaleBlockToGlobal({xBlock[i], yBlock[i], zBlock[i]}, gridIdx, m, globalBox);

        bool select = (selectBox.xmin() <= sX[0] && sX[0] < selectBox.xmax()) &&
                      (selectBox.ymin() <= sX[1] && sX[1] < selectBox.ymax()) &&
                      (selectBox.zmin() <= sX[2] && sX[2] < selectBox.zmax());
        if (select)
        {
            x.push_back(sX[0]);
            y.push_back(sX[1]);
            z.push_back(sX[2]);
        }
    }
}

/*! @brief Construct a part of a coordinate box obtained by stacking a template block m-times in each dimension
 *
 * @tparam T
 * @tparam KeyType
 * @tparam Vector
 * @param[in]  keyStart     SFC key start
 * @param[in]  keyEnd       SFC key end
 * @param[in]  globalBox    global coordinate bounding box
 * @param[in]  multiplicity multiplicity of the global grid
 * @param[in]  xBlock       x-coords of the template block in [0,1]
 * @param[in]  yBlock       y-coords of the template block in [0,1]
 * @param[in]  zBlock       z-coords of the template block in [0,1]
 * @param[out] x            output x-coords with SFC keys in @p [keyStart:keyEnd]
 * @param[out] y            output y-coords with SFC keys in @p [keyStart:keyEnd]
 * @param[out] z            output z-coords with SFC keys in @p [keyStart:keyEnd]
 */
template<class T, class KeyType, class Vector>
<<<<<<< HEAD
void assembleRectangle(KeyType keyStart, KeyType keyEnd, const cstone::Box<T>& globalBox,
                       std::tuple<int, int, int> multiplicity, gsl::span<const T> xBlock, gsl::span<const T> yBlock,
                       gsl::span<const T> zBlock, Vector& x, Vector& y, Vector& z)
=======
void assembleCuboid(KeyType keyStart, KeyType keyEnd, const cstone::Box<T>& globalBox, cstone::Vec3<int> multiplicity,
                    gsl::span<const T> xBlock, gsl::span<const T> yBlock, gsl::span<const T> zBlock, Vector& x,
                    Vector& y, Vector& z)
>>>>>>> 8065a203
{
    // span the assigned SFC range with valid octree cells
    int                  numCells = cstone::spanSfcRange(keyStart, keyEnd);
    std::vector<KeyType> cells(numCells + 1);
    cstone::spanSfcRange(keyStart, keyEnd, cells.data());
    cells.back() = keyEnd;

    // extract the volume of each cell from the virtual global glass block grid
    for (size_t i = 0; i < cstone::nNodes(cells); ++i)
    {
        auto iBox      = cstone::sfcIBox(cstone::sfcKey(cells[i]), cstone::sfcKey(cells[i + 1]));
        auto selectBox = cstone::createFpBox<KeyType>(iBox, globalBox);

        // determine which building blocks in the glass block grid the current selectBox intersects with
        auto [lowerIdx, upperIdx] =
            gridIntersection(cstone::createFpBox<KeyType>(iBox, cstone::Box<T>(0, 1)), multiplicity);
        for (int ix = lowerIdx[0]; ix < upperIdx[0]; ++ix)
            for (int iy = lowerIdx[1]; iy < upperIdx[1]; ++iy)
                for (int iz = lowerIdx[2]; iz < upperIdx[2]; ++iz)
                {
                    extractBlock<T>(selectBox, globalBox, {ix, iy, iz}, multiplicity, xBlock, yBlock, zBlock, x, y, z);
                }
    }
}

//! @brief Discard any particles outside a sphere with radius @p r centered on the origin
template<class T, class Vector>
void cutSphere(T radius, Vector& x, Vector& y, Vector& z)
{
    std::vector<int> particleSelection(x.size());

#pragma omp parallel for schedule(static)
    for (size_t i = 0; i < x.size(); ++i)
    {
        T rp                 = std::sqrt(x[i] * x[i] + y[i] * y[i] + z[i] * z[i]);
        particleSelection[i] = (rp <= radius);
    }

    size_t numSelect = std::count(particleSelection.begin(), particleSelection.end(), 1);

    Vector xSphere, ySphere, zSphere;
    xSphere.reserve(numSelect);
    ySphere.reserve(numSelect);
    zSphere.reserve(numSelect);

    for (size_t i = 0; i < x.size(); ++i)
    {
        if (particleSelection[i])
        {
            xSphere.push_back(x[i]);
            ySphere.push_back(y[i]);
            zSphere.push_back(z[i]);
        }
    }

    swap(x, xSphere);
    swap(y, ySphere);
    swap(z, zSphere);
}

template<class Vector, class Criterion>
void selectParticles(Vector& x, Vector& y, Vector& z, Criterion&& crit)
{
    std::vector<int> particleSelection(x.size());

#pragma omp parallel for schedule(static)
    for (size_t i = 0; i < x.size(); ++i)
    {
        particleSelection[i] = crit(x[i], y[i], z[i]);
    }

    size_t numSelect = std::count(particleSelection.begin(), particleSelection.end(), 1);

    Vector xSphere, ySphere, zSphere;
    xSphere.reserve(numSelect);
    ySphere.reserve(numSelect);
    zSphere.reserve(numSelect);

    for (size_t i = 0; i < x.size(); ++i)
    {
        if (particleSelection[i])
        {
            xSphere.push_back(x[i]);
            ySphere.push_back(y[i]);
            zSphere.push_back(z[i]);
        }
    }

    swap(x, xSphere);
    swap(y, ySphere);
    swap(z, zSphere);
}

} // namespace sphexa<|MERGE_RESOLUTION|>--- conflicted
+++ resolved
@@ -116,27 +116,12 @@
  * @return     two integer triples marking which grid cells intersected with @p a
  */
 template<class T>
-<<<<<<< HEAD
-auto gridIntersection(const cstone::FBox<T>& a, std::tuple<int, int, int> m)
-{
-    auto l = util::array<T, 3>{a.xmin(), a.ymin(), a.zmin()};
-    l[0] *= T(std::get<0>(m));
-    l[1] *= T(std::get<1>(m));
-    l[2] *= T(std::get<2>(m));
-    util::array<int, 3> lowerIdx{int(l[0]), int(l[1]), int(l[2])};
-
-    auto u = util::array<T, 3>{a.xmax(), a.ymax(), a.zmax()};
-    u[0] *= T(std::get<0>(m));
-    u[1] *= T(std::get<1>(m));
-    u[2] *= T(std::get<2>(m));
-=======
 auto gridIntersection(const cstone::FBox<T>& a, cstone::Vec3<int> m)
 {
     auto                l = util::array<T, 3>{a.xmin() * m[0], a.ymin() * m[1], a.zmin() * m[2]};
     util::array<int, 3> lowerIdx{int(l[0]), int(l[1]), int(l[2])};
 
     auto                u = util::array<T, 3>{a.xmax() * m[0], a.ymax() * m[1], a.zmax() * m[2]};
->>>>>>> 8065a203
     util::array<int, 3> upperIdx{int(std::ceil(u[0])), int(std::ceil(u[1])), int(std::ceil(u[2]))};
 
     return std::make_tuple(lowerIdx, upperIdx);
@@ -157,23 +142,6 @@
  * of the global box.
  */
 template<class T>
-<<<<<<< HEAD
-cstone::Vec3<T> scaleBlockToGlobal(cstone::Vec3<T> uX, cstone::Vec3<int> gridIdx, std::tuple<int, int, int> m,
-                                   const cstone::Box<T>& globalBox)
-{
-
-    cstone::Vec3<T> blockOrigin{gridIdx[0] * globalBox.lx(), gridIdx[1] * globalBox.ly(), gridIdx[2] * globalBox.lz()};
-    blockOrigin[0] /= T(std::get<0>(m));
-    blockOrigin[1] /= T(std::get<1>(m));
-    blockOrigin[2] /= T(std::get<2>(m));
-
-    cstone::Vec3<T> globalOrigin{globalBox.xmin(), globalBox.ymin(), globalBox.zmin()};
-
-    auto gX = uX;
-    gX[0] *= globalBox.lx() / std::get<0>(m);
-    gX[1] *= globalBox.ly() / std::get<1>(m);
-    gX[2] *= globalBox.lz() / std::get<2>(m);
-=======
 cstone::Vec3<T> scaleBlockToGlobal(cstone::Vec3<T> uX, cstone::Vec3<int> gridIdx, cstone::Vec3<int> m,
                                    const cstone::Box<T>& globalBox)
 {
@@ -186,7 +154,6 @@
     gX[0] *= globalBox.lx() / m[0];
     gX[1] *= globalBox.ly() / m[1];
     gX[2] *= globalBox.lz() / m[2];
->>>>>>> 8065a203
 
     gX += globalOrigin + blockOrigin;
 
@@ -210,13 +177,8 @@
  */
 template<class T, class Vector>
 void extractBlock(const cstone::FBox<T>& selectBox, const cstone::Box<T>& globalBox, cstone::Vec3<int> gridIdx,
-<<<<<<< HEAD
-                  std::tuple<int, int, int> m, gsl::span<const T> xBlock, gsl::span<const T> yBlock,
-                  gsl::span<const T> zBlock, Vector& x, Vector& y, Vector& z)
-=======
                   cstone::Vec3<int> m, gsl::span<const T> xBlock, gsl::span<const T> yBlock, gsl::span<const T> zBlock,
                   Vector& x, Vector& y, Vector& z)
->>>>>>> 8065a203
 {
     for (size_t i = 0; i < xBlock.size(); ++i)
     {
@@ -251,15 +213,9 @@
  * @param[out] z            output z-coords with SFC keys in @p [keyStart:keyEnd]
  */
 template<class T, class KeyType, class Vector>
-<<<<<<< HEAD
-void assembleRectangle(KeyType keyStart, KeyType keyEnd, const cstone::Box<T>& globalBox,
-                       std::tuple<int, int, int> multiplicity, gsl::span<const T> xBlock, gsl::span<const T> yBlock,
-                       gsl::span<const T> zBlock, Vector& x, Vector& y, Vector& z)
-=======
 void assembleCuboid(KeyType keyStart, KeyType keyEnd, const cstone::Box<T>& globalBox, cstone::Vec3<int> multiplicity,
                     gsl::span<const T> xBlock, gsl::span<const T> yBlock, gsl::span<const T> zBlock, Vector& x,
                     Vector& y, Vector& z)
->>>>>>> 8065a203
 {
     // span the assigned SFC range with valid octree cells
     int                  numCells = cstone::spanSfcRange(keyStart, keyEnd);
