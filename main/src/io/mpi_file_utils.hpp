--- conflicted
+++ resolved
@@ -304,42 +304,7 @@
     h5_file = H5PartOpenFile(h5_fname, mode);
 #endif
 
-<<<<<<< HEAD
-    // create the next step
-    h5_id_t numSteps = H5PartGetNumSteps(h5_file);
-    H5PartSetStep(h5_file, numSteps);
-
-    sphexaWriteStepAttrib(h5_file, "time", &d.ttot, 1);
-    sphexaWriteStepAttrib(h5_file, "minDt", &d.minDt, 1);
-    sphexaWriteStepAttrib(h5_file, "minDt_m1", &d.minDt_m1, 1);
-    sphexaWriteStepAttrib(h5_file, "gravConstant", &d.g, 1);
-    // record the actual SPH-iteration as step attribute
-    H5PartWriteStepAttrib(h5_file, "step", H5PART_INT64, &d.iteration, 1);
-
-    // record the global coordinate bounding box
-    double extents[6] = {box.xmin(), box.xmax(), box.ymin(), box.ymax(), box.zmin(), box.zmax()};
-    H5PartWriteStepAttrib(h5_file, "box", H5PART_FLOAT64, extents, 6);
-    h5part_int32_t boundaries[3] = {
-        static_cast<int>(box.boundaryX()), static_cast<int>(box.boundaryY()), static_cast<int>(box.boundaryZ())};
-    H5PartWriteStepAttrib(h5_file, "boundaryType", H5PART_INT32, boundaries, 3);
-
-    const h5_int64_t h5_num_particles = lastIndex - firstIndex;
-    // set number of particles that each rank will write
-    H5PartSetNumParticles(h5_file, h5_num_particles);
-
-    auto fieldPointers = getOutputArrays(d);
-    for (size_t fidx = 0; fidx < fieldPointers.size(); ++fidx)
-    {
-        const std::string& fieldName = d.outputFieldNames[fidx];
-        std::visit([&h5_file, &fieldName, firstIndex](auto& arg)
-                   { writeH5PartField(h5_file, fieldName, arg + firstIndex); },
-                   fieldPointers[fidx]);
-    }
-
-    H5PartCloseFile(h5_file);
-=======
     return h5_file;
->>>>>>> 6c5674d6
 }
 
 //! @brief read x,y,z coordinates from an H5Part file (at step 0)
