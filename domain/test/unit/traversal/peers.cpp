--- conflicted
+++ resolved
@@ -73,11 +73,7 @@
 }
 
 template<class KeyType>
-<<<<<<< HEAD
-static void findMacPeers64grid(int rank, float theta, cstone::BoundaryType pbc, int /*refNumPeers*/)
-=======
 static void findMacPeers64grid(int rank, float theta, BoundaryType pbc, int /*refNumPeers*/)
->>>>>>> 6c5674d6
 {
     Box<double> box{-1, 1, pbc};
     Octree<KeyType> octree;
@@ -100,36 +96,21 @@
 TEST(Peers, findMacGrid64)
 {
     // just the surface
-<<<<<<< HEAD
-    findMacPeers64grid<unsigned>(0, 1.1, cstone::BoundaryType::open, 7);
-    findMacPeers64grid<uint64_t>(0, 1.1, cstone::BoundaryType::open, 7);
-=======
     findMacPeers64grid<unsigned>(0, 1.1, BoundaryType::open, 7);
     findMacPeers64grid<uint64_t>(0, 1.1, BoundaryType::open, 7);
->>>>>>> 6c5674d6
 }
 
 TEST(Peers, findMacGrid64Narrow)
 {
-<<<<<<< HEAD
-    findMacPeers64grid<unsigned>(0, 1.0, cstone::BoundaryType::open, 19);
-    findMacPeers64grid<uint64_t>(0, 1.0, cstone::BoundaryType::open, 19);
-=======
     findMacPeers64grid<unsigned>(0, 1.0, BoundaryType::open, 19);
     findMacPeers64grid<uint64_t>(0, 1.0, BoundaryType::open, 19);
->>>>>>> 6c5674d6
 }
 
 TEST(Peers, findMacGrid64PBC)
 {
     // just the surface + PBC, 26 six peers at the surface
-<<<<<<< HEAD
-    findMacPeers64grid<unsigned>(0, 1.1, cstone::BoundaryType::periodic, 26);
-    findMacPeers64grid<uint64_t>(0, 1.1, cstone::BoundaryType::periodic, 26);
-=======
     findMacPeers64grid<unsigned>(0, 1.1, BoundaryType::periodic, 26);
     findMacPeers64grid<uint64_t>(0, 1.1, BoundaryType::periodic, 26);
->>>>>>> 6c5674d6
 }
 
 template<class KeyType>
