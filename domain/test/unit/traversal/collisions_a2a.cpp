--- conflicted
+++ resolved
@@ -84,11 +84,7 @@
 }
 
 //! @brief an irregular tree with level-3 nodes next to level-1 ones
-<<<<<<< HEAD
-template<class I, class T, cstone::BoundaryType Pbc>
-=======
 template<class I, class T, BoundaryType Pbc>
->>>>>>> 6c5674d6
 void irregularTreeTraversal()
 {
     auto tree = OctreeMaker<I>{}.divide().divide(0).divide(0, 7).makeTree();
@@ -100,31 +96,14 @@
 
 TEST(Collisions, irregularTreeTraversal)
 {
-<<<<<<< HEAD
-    irregularTreeTraversal<unsigned, float, cstone::BoundaryType::open>();
-    irregularTreeTraversal<uint64_t, float, cstone::BoundaryType::open>();
-    irregularTreeTraversal<unsigned, double, cstone::BoundaryType::open>();
-    irregularTreeTraversal<uint64_t, double, cstone::BoundaryType::open>();
-=======
     irregularTreeTraversal<unsigned, float, BoundaryType::open>();
     irregularTreeTraversal<uint64_t, float, BoundaryType::open>();
     irregularTreeTraversal<unsigned, double, BoundaryType::open>();
     irregularTreeTraversal<uint64_t, double, BoundaryType::open>();
->>>>>>> 6c5674d6
 }
 
 TEST(Collisions, irregularTreeTraversalPbc)
 {
-<<<<<<< HEAD
-    irregularTreeTraversal<unsigned, float, cstone::BoundaryType::periodic>();
-    irregularTreeTraversal<uint64_t, float, cstone::BoundaryType::periodic>();
-    irregularTreeTraversal<unsigned, double, cstone::BoundaryType::periodic>();
-    irregularTreeTraversal<uint64_t, double, cstone::BoundaryType::periodic>();
-}
-
-//! @brief a regular tree with level-3 nodes, 8x8x8 grid
-template<class I, class T, cstone::BoundaryType Pbc>
-=======
     irregularTreeTraversal<unsigned, float, BoundaryType::periodic>();
     irregularTreeTraversal<uint64_t, float, BoundaryType::periodic>();
     irregularTreeTraversal<unsigned, double, BoundaryType::periodic>();
@@ -133,7 +112,6 @@
 
 //! @brief a regular tree with level-3 nodes, 8x8x8 grid
 template<class I, class T, BoundaryType Pbc>
->>>>>>> 6c5674d6
 void regularTreeTraversal()
 {
     auto tree = makeUniformNLevelTree<I>(512, 1);
@@ -146,32 +124,18 @@
 
 TEST(Collisions, regularTreeTraversal)
 {
-<<<<<<< HEAD
-    regularTreeTraversal<unsigned, float, cstone::BoundaryType::open>();
-    regularTreeTraversal<uint64_t, float, cstone::BoundaryType::open>();
-    regularTreeTraversal<unsigned, double, cstone::BoundaryType::open>();
-    regularTreeTraversal<uint64_t, double, cstone::BoundaryType::open>();
-=======
     regularTreeTraversal<unsigned, float, BoundaryType::open>();
     regularTreeTraversal<uint64_t, float, BoundaryType::open>();
     regularTreeTraversal<unsigned, double, BoundaryType::open>();
     regularTreeTraversal<uint64_t, double, BoundaryType::open>();
->>>>>>> 6c5674d6
 }
 
 TEST(Collisions, regularTreeTraversalPbc)
 {
-<<<<<<< HEAD
-    regularTreeTraversal<unsigned, float, cstone::BoundaryType::periodic>();
-    regularTreeTraversal<uint64_t, float, cstone::BoundaryType::periodic>();
-    regularTreeTraversal<unsigned, double, cstone::BoundaryType::periodic>();
-    regularTreeTraversal<uint64_t, double, cstone::BoundaryType::periodic>();
-=======
     regularTreeTraversal<unsigned, float, BoundaryType::periodic>();
     regularTreeTraversal<uint64_t, float, BoundaryType::periodic>();
     regularTreeTraversal<unsigned, double, BoundaryType::periodic>();
     regularTreeTraversal<uint64_t, double, BoundaryType::periodic>();
->>>>>>> 6c5674d6
 }
 
 /*! @brief test tree traversal with anisotropic boxes
