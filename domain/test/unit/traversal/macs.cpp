--- conflicted
+++ resolved
@@ -40,152 +40,12 @@
 namespace cstone
 {
 
-<<<<<<< HEAD
-TEST(Macs, minPointDistance)
-{
-    using T       = double;
-    using KeyType = unsigned;
-
-    constexpr unsigned mc = maxCoord<KeyType>{};
-
-    {
-        Box<T> box(0, 1);
-        IBox ibox(0, mc / 2);
-
-        T px = (mc / 2.0 + 1) / mc;
-        Vec3<T> X{px, px, px};
-
-        auto [center, size] = centerAndSize<KeyType>(ibox, box);
-
-        T probe = std::sqrt(norm2(minDistance(X, center, size, box)));
-        EXPECT_NEAR(std::sqrt(3) / mc, probe, 1e-10);
-    }
-}
-
-TEST(Macs, minDistanceSq)
-{
-    using KeyType             = uint64_t;
-    using T                   = double;
-    constexpr size_t maxCoord = 1u << maxTreeLevel<KeyType>{};
-    constexpr T unitLengthSq  = T(1.) / (maxCoord * maxCoord);
-
-    Box<T> box(0, 2, 0, 3, 0, 4);
-
-    {
-        IBox a(0, 1, 0, 1, 0, 1);
-        IBox b(2, 3, 0, 1, 0, 1);
-
-        T probe1    = minDistanceSq<KeyType>(a, b, box);
-        T probe2    = minDistanceSq<KeyType>(b, a, box);
-        T reference = box.lx() * box.lx() * unitLengthSq;
-
-        EXPECT_DOUBLE_EQ(probe1, reference);
-        EXPECT_DOUBLE_EQ(probe2, reference);
-    }
-    {
-        IBox a(0, 1, 0, 1, 0, 1);
-        IBox b(0, 1, 2, 3, 0, 1);
-
-        T probe1    = minDistanceSq<KeyType>(a, b, box);
-        T probe2    = minDistanceSq<KeyType>(b, a, box);
-        T reference = box.ly() * box.ly() * unitLengthSq;
-
-        EXPECT_DOUBLE_EQ(probe1, reference);
-        EXPECT_DOUBLE_EQ(probe2, reference);
-    }
-    {
-        IBox a(0, 1, 0, 1, 0, 1);
-        IBox b(0, 1, 0, 1, 2, 3);
-
-        T probe1    = minDistanceSq<KeyType>(a, b, box);
-        T probe2    = minDistanceSq<KeyType>(b, a, box);
-        T reference = box.lz() * box.lz() * unitLengthSq;
-
-        EXPECT_DOUBLE_EQ(probe1, reference);
-        EXPECT_DOUBLE_EQ(probe2, reference);
-    }
-    {
-        // this tests the implementation for integer overflow on the largest possible input
-        IBox a(0, 1, 0, 1, 0, 1);
-        IBox b(maxCoord - 1, maxCoord, 0, 1, 0, 1);
-
-        T probe1    = minDistanceSq<KeyType>(a, b, box);
-        T probe2    = minDistanceSq<KeyType>(b, a, box);
-        T reference = box.lx() * box.lx() * T(maxCoord - 2) * T(maxCoord - 2) * unitLengthSq;
-
-        EXPECT_DOUBLE_EQ(probe1, reference);
-        EXPECT_DOUBLE_EQ(probe2, reference);
-    }
-}
-
-TEST(Macs, minDistanceSqPbc)
-{
-    using KeyType            = uint64_t;
-    using T                  = double;
-    constexpr int maxCoord   = 1u << maxTreeLevel<KeyType>{};
-    constexpr T unitLengthSq = T(1.) / (T(maxCoord) * T(maxCoord));
-
-    {
-        Box<T> box(0, 1, 0, 1, 0, 1, cstone::BoundaryType::periodic, cstone::BoundaryType::open,
-                   cstone::BoundaryType::open);
-        IBox a(0, 1, 0, 1, 0, 1);
-        IBox b(maxCoord - 1, maxCoord, 0, 1, 0, 1);
-
-        T probe1 = minDistanceSq<KeyType>(a, b, box);
-        T probe2 = minDistanceSq<KeyType>(b, a, box);
-
-        EXPECT_DOUBLE_EQ(probe1, 0.0);
-        EXPECT_DOUBLE_EQ(probe2, 0.0);
-    }
-    {
-        Box<T> box(0, 1, 0, 1, 0, 1, cstone::BoundaryType::open, cstone::BoundaryType::periodic, BoundaryType::open);
-        IBox a(0, 1);
-        IBox b(0, 1, maxCoord - 1, maxCoord, 0, 1);
-
-        T probe1 = minDistanceSq<KeyType>(a, b, box);
-        T probe2 = minDistanceSq<KeyType>(b, a, box);
-
-        EXPECT_DOUBLE_EQ(probe1, 0.0);
-        EXPECT_DOUBLE_EQ(probe2, 0.0);
-    }
-    {
-        Box<T> box(0, 1, 0, 1, 0, 1, BoundaryType::open, BoundaryType::open, BoundaryType::periodic);
-        IBox a(0, 1);
-        IBox b(0, 1, 0, 1, maxCoord - 1, maxCoord);
-
-        T probe1 = minDistanceSq<KeyType>(a, b, box);
-        T probe2 = minDistanceSq<KeyType>(b, a, box);
-
-        EXPECT_DOUBLE_EQ(probe1, 0.0);
-        EXPECT_DOUBLE_EQ(probe2, 0.0);
-    }
-    {
-        Box<T> box(0, 1, 0, 1, 0, 1, BoundaryType::periodic, BoundaryType::periodic, BoundaryType::periodic);
-        IBox a(0, 1);
-        IBox b(maxCoord / 2 + 1, maxCoord / 2 + 2);
-
-        T probe1    = minDistanceSq<KeyType>(a, b, box);
-        T probe2    = minDistanceSq<KeyType>(b, a, box);
-        T reference = 3 * T(maxCoord / 2 - 2) * T(maxCoord / 2 - 2) * box.lx() * box.lx() * unitLengthSq;
-
-        EXPECT_DOUBLE_EQ(probe1, reference);
-        EXPECT_DOUBLE_EQ(probe2, reference);
-    }
-}
-
-=======
->>>>>>> 6c5674d6
 TEST(Macs, evaluateMAC)
 {
     using T = double;
 
-<<<<<<< HEAD
-    Box<T> noPbcBox(0, 1, cstone::BoundaryType::open);
-    Box<T> box(0, 1, cstone::BoundaryType::periodic);
-=======
     Box<T> noPbcBox(0, 1, BoundaryType::open);
     Box<T> box(0, 1, BoundaryType::periodic);
->>>>>>> 6c5674d6
 
     Vec3<T> tcenter{0.1, 0.1, 0.1};
     Vec3<T> tsize{0.01, 0.01, 0.01};
@@ -222,17 +82,10 @@
     Vec3<T> cB{3.5, 3.5, 3.5};
     Vec3<T> sB{0.5, 0.5, 0.5};
 
-<<<<<<< HEAD
-    EXPECT_TRUE(minMacMutual(cA, sA, cB, sB, Box<T>(0, 4, cstone::BoundaryType::open), 1.0 / 0.29));
-    EXPECT_FALSE(minMacMutual(cA, sA, cB, sB, Box<T>(0, 4, cstone::BoundaryType::open), 1.0 / 0.28));
-
-    EXPECT_FALSE(minMacMutual(cA, sA, cB, sB, Box<T>(0, 4, cstone::BoundaryType::periodic), 1.0));
-=======
     EXPECT_TRUE(minMacMutual(cA, sA, cB, sB, Box<T>(0, 4, BoundaryType::open), 1.0 / 0.29));
     EXPECT_FALSE(minMacMutual(cA, sA, cB, sB, Box<T>(0, 4, BoundaryType::open), 1.0 / 0.28));
 
     EXPECT_FALSE(minMacMutual(cA, sA, cB, sB, Box<T>(0, 4, BoundaryType::periodic), 1.0));
->>>>>>> 6c5674d6
 }
 
 TEST(Macs, minVecMacMutual)
@@ -245,17 +98,10 @@
     Vec3<T> cB{3.5, 3.5, 3.5};
     Vec3<T> sB{0.5, 0.5, 0.5};
 
-<<<<<<< HEAD
-    EXPECT_TRUE(minVecMacMutual(cA, sA, cB, sB, Box<T>(0, 4, cstone::BoundaryType::open), invThetaVecMac(0.39)));
-    EXPECT_FALSE(minVecMacMutual(cA, sA, cB, sB, Box<T>(0, 4, cstone::BoundaryType::open), invThetaVecMac(0.38)));
-
-    EXPECT_FALSE(minVecMacMutual(cA, sA, cB, sB, Box<T>(0, 4, cstone::BoundaryType::periodic), invThetaVecMac(1.0)));
-=======
     EXPECT_TRUE(minVecMacMutual(cA, sA, cB, sB, Box<T>(0, 4, BoundaryType::open), invThetaVecMac(0.39)));
     EXPECT_FALSE(minVecMacMutual(cA, sA, cB, sB, Box<T>(0, 4, BoundaryType::open), invThetaVecMac(0.38)));
 
     EXPECT_FALSE(minVecMacMutual(cA, sA, cB, sB, Box<T>(0, 4, BoundaryType::periodic), invThetaVecMac(1.0)));
->>>>>>> 6c5674d6
 }
 
 template<class KeyType, class T>
