/*
 * MIT License
 *
 * Copyright (c) 2021 CSCS, ETH Zurich
 *               2021 University of Basel
 *
 * Permission is hereby granted, free of charge, to any person obtaining a copy
 * of this software and associated documentation files (the "Software"), to deal
 * in the Software without restriction, including without limitation the rights
 * to use, copy, modify, merge, publish, distribute, sublicense, and/or sell
 * copies of the Software, and to permit persons to whom the Software is
 * furnished to do so, subject to the following conditions:
 *
 * The above copyright notice and this permission notice shall be included in all
 * copies or substantial portions of the Software.
 *
 * THE SOFTWARE IS PROVIDED "AS IS", WITHOUT WARRANTY OF ANY KIND, EXPRESS OR
 * IMPLIED, INCLUDING BUT NOT LIMITED TO THE WARRANTIES OF MERCHANTABILITY,
 * FITNESS FOR A PARTICULAR PURPOSE AND NONINFRINGEMENT. IN NO EVENT SHALL THE
 * AUTHORS OR COPYRIGHT HOLDERS BE LIABLE FOR ANY CLAIM, DAMAGES OR OTHER
 * LIABILITY, WHETHER IN AN ACTION OF CONTRACT, TORT OR OTHERWISE, ARISING FROM,
 * OUT OF OR IN CONNECTION WITH THE SOFTWARE OR THE USE OR OTHER DEALINGS IN THE
 * SOFTWARE.
 */

/*! @file
 * @brief Tests the global bounding box
 *
 * @author Sebastian Keller <sebastian.f.keller@gmail.com>
 */

#include "gtest/gtest.h"

#include <numeric>
#include <random>
#include <vector>

#include "cstone/sfc/box_mpi.hpp"

using namespace cstone;

TEST(GlobalBox, localMinMax)
{
    using T = double;

    int numElements = 1000;
    std::vector<T> x(numElements);
    std::iota(begin(x), end(x), 1);

    std::random_device rd;
    std::mt19937 g(rd());
    std::shuffle(begin(x), end(x), g);

    auto [gmin, gmax] = MinMax<T>{}(x.data(), x.data() + x.size());
    EXPECT_EQ(gmin, T(1));
    EXPECT_EQ(gmax, T(numElements));
}

template<class T>
void makeGlobalBox(int rank, int numRanks)
{
    T val = rank + 1;
    std::vector<T> x{-val, val};
    std::vector<T> y{val, 2 * val};
    std::vector<T> z{-val, -2 * val};

    Box<T> box = makeGlobalBox(x.data(), y.data(), z.data(), x.size(), Box<T>{0, 1});

    T rVal = numRanks;
    EXPECT_EQ(box.xmin(), -rVal);
    EXPECT_EQ(box.xmax(), rVal);
    EXPECT_EQ(box.ymin(), T(1));
    EXPECT_EQ(box.ymax(), 2 * rVal);
    EXPECT_EQ(box.zmin(), -2 * rVal);
    EXPECT_EQ(box.zmax(), T(-1));

    auto open     = BoundaryType::open;
    auto periodic = BoundaryType::periodic;

    // PBC case
    {
<<<<<<< HEAD
        Box<T> pbcBox{0,
                      1,
                      0,
                      1,
                      0,
                      1,
                      cstone::BoundaryType::periodic,
                      cstone::BoundaryType::periodic,
                      cstone::BoundaryType::periodic};
        Box<T> newPbcBox = makeGlobalBox(begin(x), end(x), begin(y), begin(z), pbcBox);
=======
        Box<T> pbcBox{0, 1, 0, 1, 0, 1, periodic, periodic, periodic};
        Box<T> newPbcBox = makeGlobalBox(x.data(), y.data(), z.data(), x.size(), pbcBox);
>>>>>>> 6c5674d6
        EXPECT_EQ(pbcBox, newPbcBox);
    }
    // partial PBC
    {
<<<<<<< HEAD
        Box<T> pbcBox{0,
                      1,
                      0,
                      1,
                      0,
                      1,
                      cstone::BoundaryType::open,
                      cstone::BoundaryType::periodic,
                      cstone::BoundaryType::periodic};
        Box<T> newPbcBox = makeGlobalBox(begin(x), end(x), begin(y), begin(z), pbcBox);
        Box<T> refBox{-rVal,
                      rVal,
                      0,
                      1,
                      0,
                      1,
                      cstone::BoundaryType::open,
                      cstone::BoundaryType::periodic,
                      cstone::BoundaryType::periodic};
        EXPECT_EQ(refBox, newPbcBox);
    }
    {
        Box<T> pbcBox{0,
                      1,
                      0,
                      1,
                      0,
                      1,
                      cstone::BoundaryType::periodic,
                      cstone::BoundaryType::open,
                      cstone::BoundaryType::periodic};
        Box<T> newPbcBox = makeGlobalBox(begin(x), end(x), begin(y), begin(z), pbcBox);
        Box<T> refBox{0,
                      1,
                      T(1),
                      2 * rVal,
                      0,
                      1,
                      cstone::BoundaryType::periodic,
                      cstone::BoundaryType::open,
                      cstone::BoundaryType::periodic};
        EXPECT_EQ(refBox, newPbcBox);
    }
    {
        Box<T> pbcBox{0,
                      1,
                      0,
                      1,
                      0,
                      1,
                      cstone::BoundaryType::periodic,
                      cstone::BoundaryType::periodic,
                      cstone::BoundaryType::open};
        Box<T> newPbcBox = makeGlobalBox(begin(x), end(x), begin(y), begin(z), pbcBox);
        Box<T> refBox{0,
                      1,
                      0,
                      1,
                      -2 * rVal,
                      T(-1),
                      cstone::BoundaryType::periodic,
                      cstone::BoundaryType::periodic,
                      cstone::BoundaryType::open};
=======
        Box<T> pbcBox{0, 1, 0, 1, 0, 1, open, periodic, periodic};
        Box<T> newPbcBox = makeGlobalBox(x.data(), y.data(), z.data(), x.size(), pbcBox);
        Box<T> refBox{-rVal, rVal, 0, 1, 0, 1, open, periodic, periodic};
        EXPECT_EQ(refBox, newPbcBox);
    }
    {
        Box<T> pbcBox{0, 1, 0, 1, 0, 1, periodic, open, periodic};
        Box<T> newPbcBox = makeGlobalBox(x.data(), y.data(), z.data(), x.size(), pbcBox);
        Box<T> refBox{0, 1, T(1), 2 * rVal, 0, 1, periodic, open, periodic};
        EXPECT_EQ(refBox, newPbcBox);
    }
    {
        Box<T> pbcBox{0, 1, 0, 1, 0, 1, periodic, periodic, open};
        Box<T> newPbcBox = makeGlobalBox(x.data(), y.data(), z.data(), x.size(), pbcBox);
        Box<T> refBox{0, 1, 0, 1, -2 * rVal, T(-1), periodic, periodic, open};
>>>>>>> 6c5674d6
        EXPECT_EQ(refBox, newPbcBox);
    }
}

TEST(GlobalBox, makeGlobalBox)
{
    int rank = 0, numRanks = 0;
    MPI_Comm_rank(MPI_COMM_WORLD, &rank);
    MPI_Comm_size(MPI_COMM_WORLD, &numRanks);

    makeGlobalBox<float>(rank, numRanks);
    makeGlobalBox<double>(rank, numRanks);
}<|MERGE_RESOLUTION|>--- conflicted
+++ resolved
@@ -79,90 +79,12 @@
 
     // PBC case
     {
-<<<<<<< HEAD
-        Box<T> pbcBox{0,
-                      1,
-                      0,
-                      1,
-                      0,
-                      1,
-                      cstone::BoundaryType::periodic,
-                      cstone::BoundaryType::periodic,
-                      cstone::BoundaryType::periodic};
-        Box<T> newPbcBox = makeGlobalBox(begin(x), end(x), begin(y), begin(z), pbcBox);
-=======
         Box<T> pbcBox{0, 1, 0, 1, 0, 1, periodic, periodic, periodic};
         Box<T> newPbcBox = makeGlobalBox(x.data(), y.data(), z.data(), x.size(), pbcBox);
->>>>>>> 6c5674d6
         EXPECT_EQ(pbcBox, newPbcBox);
     }
     // partial PBC
     {
-<<<<<<< HEAD
-        Box<T> pbcBox{0,
-                      1,
-                      0,
-                      1,
-                      0,
-                      1,
-                      cstone::BoundaryType::open,
-                      cstone::BoundaryType::periodic,
-                      cstone::BoundaryType::periodic};
-        Box<T> newPbcBox = makeGlobalBox(begin(x), end(x), begin(y), begin(z), pbcBox);
-        Box<T> refBox{-rVal,
-                      rVal,
-                      0,
-                      1,
-                      0,
-                      1,
-                      cstone::BoundaryType::open,
-                      cstone::BoundaryType::periodic,
-                      cstone::BoundaryType::periodic};
-        EXPECT_EQ(refBox, newPbcBox);
-    }
-    {
-        Box<T> pbcBox{0,
-                      1,
-                      0,
-                      1,
-                      0,
-                      1,
-                      cstone::BoundaryType::periodic,
-                      cstone::BoundaryType::open,
-                      cstone::BoundaryType::periodic};
-        Box<T> newPbcBox = makeGlobalBox(begin(x), end(x), begin(y), begin(z), pbcBox);
-        Box<T> refBox{0,
-                      1,
-                      T(1),
-                      2 * rVal,
-                      0,
-                      1,
-                      cstone::BoundaryType::periodic,
-                      cstone::BoundaryType::open,
-                      cstone::BoundaryType::periodic};
-        EXPECT_EQ(refBox, newPbcBox);
-    }
-    {
-        Box<T> pbcBox{0,
-                      1,
-                      0,
-                      1,
-                      0,
-                      1,
-                      cstone::BoundaryType::periodic,
-                      cstone::BoundaryType::periodic,
-                      cstone::BoundaryType::open};
-        Box<T> newPbcBox = makeGlobalBox(begin(x), end(x), begin(y), begin(z), pbcBox);
-        Box<T> refBox{0,
-                      1,
-                      0,
-                      1,
-                      -2 * rVal,
-                      T(-1),
-                      cstone::BoundaryType::periodic,
-                      cstone::BoundaryType::periodic,
-                      cstone::BoundaryType::open};
-=======
         Box<T> pbcBox{0, 1, 0, 1, 0, 1, open, periodic, periodic};
         Box<T> newPbcBox = makeGlobalBox(x.data(), y.data(), z.data(), x.size(), pbcBox);
         Box<T> refBox{-rVal, rVal, 0, 1, 0, 1, open, periodic, periodic};
@@ -178,7 +100,6 @@
         Box<T> pbcBox{0, 1, 0, 1, 0, 1, periodic, periodic, open};
         Box<T> newPbcBox = makeGlobalBox(x.data(), y.data(), z.data(), x.size(), pbcBox);
         Box<T> refBox{0, 1, 0, 1, -2 * rVal, T(-1), periodic, periodic, open};
->>>>>>> 6c5674d6
         EXPECT_EQ(refBox, newPbcBox);
     }
 }
