/*
 * MIT License
 *
 * Copyright (c) 2021 CSCS, ETH Zurich
 *               2021 University of Basel
 *
 * Permission is hereby granted, free of charge, to any person obtaining a copy
 * of this software and associated documentation files (the "Software"), to deal
 * in the Software without restriction, including without limitation the rights
 * to use, copy, modify, merge, publish, distribute, sublicense, and/or sell
 * copies of the Software, and to permit persons to whom the Software is
 * furnished to do so, subject to the following conditions:
 *
 * The above copyright notice and this permission notice shall be included in all
 * copies or substantial portions of the Software.
 *
 * THE SOFTWARE IS PROVIDED "AS IS", WITHOUT WARRANTY OF ANY KIND, EXPRESS OR
 * IMPLIED, INCLUDING BUT NOT LIMITED TO THE WARRANTIES OF MERCHANTABILITY,
 * FITNESS FOR A PARTICULAR PURPOSE AND NONINFRINGEMENT. IN NO EVENT SHALL THE
 * AUTHORS OR COPYRIGHT HOLDERS BE LIABLE FOR ANY CLAIM, DAMAGES OR OTHER
 * LIABILITY, WHETHER IN AN ACTION OF CONTRACT, TORT OR OTHERWISE, ARISING FROM,
 * OUT OF OR IN CONNECTION WITH THE SOFTWARE OR THE USE OR OTHER DEALINGS IN THE
 * SOFTWARE.
 */

/*! @file
 * @brief Domain tests with n-ranks
 *
 * @author Sebastian Keller <sebastian.f.keller@gmail.com>
 *
 * Each rank creates identical random gaussian distributed particles.
 * Then each ranks grabs 1/n-th of those particles and uses them
 * to build the global domain, rejoining the same set of particles, but
 * distributed. Neighbors are then calculated for each local particle on each rank
 * and the total number of neighbors is summed up across all ranks.
 *
 * This neighbor sum is then compared against the neighbor sum obtained from the original
 * array that has all the global particles and tests that they match.
 *
 * This tests that the domain halo exchange finds all halos needed for a correct neighbor count.
 */

#include "gtest/gtest.h"

#include "coord_samples/random.hpp"
#include "cstone/domain/domain.hpp"
#include "cstone/findneighbors.hpp"
#include "unit/neighbors/all_to_all.hpp"

using namespace cstone;

/*! @brief random gaussian coordinate init
 *
 * We're not using the coordinates from coord_samples, because we don't
 * want them sorted in Morton order.
 */
template<class T>
void initCoordinates(std::vector<T>& x, std::vector<T>& y, std::vector<T>& z, Box<T>& box)
{
    // std::random_device rd;
    std::mt19937 gen(42);
    // random gaussian distribution at the center
    std::normal_distribution<T> disX((box.xmax() + box.xmin()) / 2, (box.xmax() - box.xmin()) / 5);
    std::normal_distribution<T> disY((box.ymax() + box.ymin()) / 2, (box.ymax() - box.ymin()) / 5);
    std::normal_distribution<T> disZ((box.zmax() + box.zmin()) / 2, (box.zmax() - box.zmin()) / 5);

    auto randX = [cmin = box.xmin(), cmax = box.xmax(), &disX, &gen]()
    { return std::max(std::min(disX(gen), cmax), cmin); };
    auto randY = [cmin = box.ymin(), cmax = box.ymax(), &disY, &gen]()
    { return std::max(std::min(disY(gen), cmax), cmin); };
    auto randZ = [cmin = box.zmin(), cmax = box.zmax(), &disZ, &gen]()
    { return std::max(std::min(disZ(gen), cmax), cmin); };

    std::generate(begin(x), end(x), randX);
    std::generate(begin(y), end(y), randY);
    std::generate(begin(z), end(z), randZ);
}

template<class KeyType, class T, class DomainType>
void randomGaussianDomain(DomainType domain, int rank, int nRanks, bool equalizeH = false)
{
    LocalIndex numParticles = (1000 / nRanks) * nRanks;
    Box<T> box              = domain.box();

    // numParticles identical coordinates on each rank
    // Note: NOT sorted in morton order
    std::vector<T> xGlobal(numParticles);
    std::vector<T> yGlobal(numParticles);
    std::vector<T> zGlobal(numParticles);
    initCoordinates(xGlobal, yGlobal, zGlobal, box);

    std::vector<T> hGlobal(numParticles, 0.1);

    if (!equalizeH)
    {
        for (std::size_t i = 0; i < hGlobal.size(); ++i)
        {
            // tuned such that the particles far from the center have a bigger radius to compensate for lower density
            hGlobal[i] = 0.05 + 0.2 * (xGlobal[i] * xGlobal[i] + yGlobal[i] * yGlobal[i] + zGlobal[i] * zGlobal[i]);
        }
    }

    LocalIndex firstExtract = rank * numParticles / nRanks;
    LocalIndex lastExtract  = (rank + 1) * numParticles / nRanks;

    std::vector<T> x{xGlobal.begin() + firstExtract, xGlobal.begin() + lastExtract};
    std::vector<T> y{yGlobal.begin() + firstExtract, yGlobal.begin() + lastExtract};
    std::vector<T> z{zGlobal.begin() + firstExtract, zGlobal.begin() + lastExtract};
    std::vector<T> h{hGlobal.begin() + firstExtract, hGlobal.begin() + lastExtract};

    std::vector<KeyType> keys(x.size());
    std::vector<T> s1, s2, s3;
    domain.sync(keys, x, y, z, h, std::tuple{}, std::tie(s1, s2, s3));

    LocalIndex localCount    = domain.endIndex() - domain.startIndex();
    LocalIndex localCountSum = localCount;
    // int extractedCount = x.size();
    MPI_Allreduce(MPI_IN_PLACE, &localCountSum, 1, MpiType<int>{}, MPI_SUM, MPI_COMM_WORLD);
    EXPECT_EQ(localCountSum, numParticles);

    // box got updated if not using PBC
    box = domain.box();
    std::vector<KeyType> keysRef(x.size());
    computeSfcKeys(x.data(), y.data(), z.data(), sfcKindPointer(keysRef.data()), x.size(), box);

    // check that particles are SFC order sorted and the keys are in sync with the x,y,z arrays
    EXPECT_EQ(keys, keysRef);
    EXPECT_TRUE(std::is_sorted(begin(keysRef), end(keysRef)));

    int ngmax = 300;
    std::vector<cstone::LocalIndex> neighbors(localCount * ngmax);
    std::vector<unsigned> neighborsCount(localCount);
    findNeighbors(x.data(), y.data(), z.data(), h.data(), domain.startIndex(), domain.endIndex(), box,
                  domain.octreeNsViewAcc(), ngmax, neighbors.data(), neighborsCount.data());

    uint64_t neighborSum = std::accumulate(begin(neighborsCount), end(neighborsCount), 0);
    MPI_Allreduce(MPI_IN_PLACE, &neighborSum, 1, MpiType<uint64_t>{}, MPI_SUM, MPI_COMM_WORLD);

    {
        // Note: global coordinates are not yet in Morton order
        // calculate reference neighbor sum from the full arrays
        std::vector<cstone::LocalIndex> neighborsRef(numParticles * ngmax);
        std::vector<unsigned> neighborsCountRef(numParticles);
        all2allNeighbors(xGlobal.data(), yGlobal.data(), zGlobal.data(), hGlobal.data(), numParticles,
                         neighborsRef.data(), neighborsCountRef.data(), ngmax, box);

        int neighborSumRef = std::accumulate(begin(neighborsCountRef), end(neighborsCountRef), 0);
        EXPECT_EQ(neighborSum, neighborSumRef);
    }
}

TEST(FocusDomain, randomGaussianNeighborSum)
{
    int rank = 0, nRanks = 0;
    MPI_Comm_rank(MPI_COMM_WORLD, &rank);
    MPI_Comm_size(MPI_COMM_WORLD, &nRanks);

    int bucketSize      = 50;
    int bucketSizeFocus = 10;
    // theta = 1.0 triggers the invalid case where smoothing lengths interact with domains further away
    // than the multipole criterion
    float theta = 0.75;

    {
        Domain<unsigned, double> domain(rank, nRanks, bucketSize, bucketSizeFocus, theta, {-1, 1});
        randomGaussianDomain<unsigned, double>(domain, rank, nRanks);
    }
    {
        Domain<uint64_t, double> domain(rank, nRanks, bucketSize, bucketSizeFocus, theta, {-1, 1});
        randomGaussianDomain<uint64_t, double>(domain, rank, nRanks);
    }
    {
        Domain<unsigned, float> domain(rank, nRanks, bucketSize, bucketSizeFocus, theta, {-1, 1});
        randomGaussianDomain<unsigned, float>(domain, rank, nRanks);
    }
    {
        Domain<uint64_t, float> domain(rank, nRanks, bucketSize, bucketSizeFocus, theta, {-1, 1});
        randomGaussianDomain<uint64_t, float>(domain, rank, nRanks);
    }
}

TEST(FocusDomain, randomGaussianNeighborSumPbc)
{
    int rank = 0, nRanks = 0;
    MPI_Comm_rank(MPI_COMM_WORLD, &rank);
    MPI_Comm_size(MPI_COMM_WORLD, &nRanks);

    int bucketSize      = 50;
    int bucketSizeFocus = 10;
    float theta         = 0.75;

    auto periodic = BoundaryType::periodic;
    {
<<<<<<< HEAD
        Domain<unsigned, double> domain(rank, nRanks, bucketSize, bucketSizeFocus, theta, {-1, 1, BoundaryType::periodic});
        randomGaussianDomain<unsigned, double>(domain, rank, nRanks);
    }
    {
        Domain<uint64_t, double> domain(rank, nRanks, bucketSize, bucketSizeFocus, theta, {-1, 1, BoundaryType::periodic});
        randomGaussianDomain<uint64_t, double>(domain, rank, nRanks);
    }
    {
        Domain<unsigned, float> domain(rank, nRanks, bucketSize, bucketSizeFocus, theta, {-1, 1, BoundaryType::periodic});
        randomGaussianDomain<unsigned, float>(domain, rank, nRanks);
    }
    {
        Domain<uint64_t, float> domain(rank, nRanks, bucketSize, bucketSizeFocus, theta, {-1, 1, BoundaryType::periodic});
=======
        Domain<unsigned, double> domain(rank, nRanks, bucketSize, bucketSizeFocus, theta, {-1, 1, periodic});
        randomGaussianDomain<unsigned, double>(domain, rank, nRanks);
    }
    {
        Domain<uint64_t, double> domain(rank, nRanks, bucketSize, bucketSizeFocus, theta, {-1, 1, periodic});
        randomGaussianDomain<uint64_t, double>(domain, rank, nRanks);
    }
    {
        Domain<unsigned, float> domain(rank, nRanks, bucketSize, bucketSizeFocus, theta, {-1, 1, periodic});
        randomGaussianDomain<unsigned, float>(domain, rank, nRanks);
    }
    {
        Domain<uint64_t, float> domain(rank, nRanks, bucketSize, bucketSizeFocus, theta, {-1, 1, periodic});
>>>>>>> 6c5674d6
        randomGaussianDomain<uint64_t, float>(domain, rank, nRanks);
    }
}

TEST(FocusDomain, assignmentShift)
{
    int rank = 0, numRanks = 0;
    MPI_Comm_rank(MPI_COMM_WORLD, &rank);
    MPI_Comm_size(MPI_COMM_WORLD, &numRanks);

    using Real    = double;
    using KeyType = unsigned;

    Box<Real> box(0, 1);
    LocalIndex numParticlesPerRank = 15000;
    unsigned bucketSize            = 1024;
    unsigned bucketSizeFocus       = 8;
    float theta                    = 0.5;

    RandomCoordinates<Real, SfcKind<KeyType>> coordinates(numParticlesPerRank, box, rank);

    std::vector<Real> x(coordinates.x().begin(), coordinates.x().end());
    std::vector<Real> y(coordinates.y().begin(), coordinates.y().end());
    std::vector<Real> z(coordinates.z().begin(), coordinates.z().end());
    std::vector<Real> h(numParticlesPerRank, 0.1 / std::cbrt(numRanks));

    Domain<KeyType, Real> domain(rank, numRanks, bucketSize, bucketSizeFocus, theta, box);

    std::vector<KeyType> particleKeys(x.size());

    std::vector<Real> s1, s2, s3;
    domain.sync(particleKeys, x, y, z, h, std::tuple{}, std::tie(s1, s2, s3));

    if (rank == 2)
    {
        for (int k = 0; k < 700; ++k)
        {
            x[k + domain.startIndex()] -= 0.25;
        }
    }

    domain.sync(particleKeys, x, y, z, h, std::tuple{}, std::tie(s1, s2, s3));

    std::vector<Real> property(domain.nParticlesWithHalos(), -1);
    for (LocalIndex i = domain.startIndex(); i < domain.endIndex(); ++i)
    {
        property[i] = rank;
    }

    domain.exchangeHalos(std::tie(property), s1, s2);

    EXPECT_TRUE(std::count(property.begin(), property.end(), -1) == 0);
    EXPECT_TRUE(std::count(property.begin(), property.end(), rank) == domain.nParticles());
}<|MERGE_RESOLUTION|>--- conflicted
+++ resolved
@@ -191,21 +191,6 @@
 
     auto periodic = BoundaryType::periodic;
     {
-<<<<<<< HEAD
-        Domain<unsigned, double> domain(rank, nRanks, bucketSize, bucketSizeFocus, theta, {-1, 1, BoundaryType::periodic});
-        randomGaussianDomain<unsigned, double>(domain, rank, nRanks);
-    }
-    {
-        Domain<uint64_t, double> domain(rank, nRanks, bucketSize, bucketSizeFocus, theta, {-1, 1, BoundaryType::periodic});
-        randomGaussianDomain<uint64_t, double>(domain, rank, nRanks);
-    }
-    {
-        Domain<unsigned, float> domain(rank, nRanks, bucketSize, bucketSizeFocus, theta, {-1, 1, BoundaryType::periodic});
-        randomGaussianDomain<unsigned, float>(domain, rank, nRanks);
-    }
-    {
-        Domain<uint64_t, float> domain(rank, nRanks, bucketSize, bucketSizeFocus, theta, {-1, 1, BoundaryType::periodic});
-=======
         Domain<unsigned, double> domain(rank, nRanks, bucketSize, bucketSizeFocus, theta, {-1, 1, periodic});
         randomGaussianDomain<unsigned, double>(domain, rank, nRanks);
     }
@@ -219,7 +204,6 @@
     }
     {
         Domain<uint64_t, float> domain(rank, nRanks, bucketSize, bucketSizeFocus, theta, {-1, 1, periodic});
->>>>>>> 6c5674d6
         randomGaussianDomain<uint64_t, float>(domain, rank, nRanks);
     }
 }
