/*
 * MIT License
 *
 * Copyright (c) 2021 CSCS, ETH Zurich
 *               2021 University of Basel
 *
 * Permission is hereby granted, free of charge, to any person obtaining a copy
 * of this software and associated documentation files (the "Software"), to deal
 * in the Software without restriction, including without limitation the rights
 * to use, copy, modify, merge, publish, distribute, sublicense, and/or sell
 * copies of the Software, and to permit persons to whom the Software is
 * furnished to do so, subject to the following conditions:
 *
 * The above copyright notice and this permission notice shall be included in all
 * copies or substantial portions of the Software.
 *
 * THE SOFTWARE IS PROVIDED "AS IS", WITHOUT WARRANTY OF ANY KIND, EXPRESS OR
 * IMPLIED, INCLUDING BUT NOT LIMITED TO THE WARRANTIES OF MERCHANTABILITY,
 * FITNESS FOR A PARTICULAR PURPOSE AND NONINFRINGEMENT. IN NO EVENT SHALL THE
 * AUTHORS OR COPYRIGHT HOLDERS BE LIABLE FOR ANY CLAIM, DAMAGES OR OTHER
 * LIABILITY, WHETHER IN AN ACTION OF CONTRACT, TORT OR OTHERWISE, ARISING FROM,
 * OUT OF OR IN CONNECTION WITH THE SOFTWARE OR THE USE OR OTHER DEALINGS IN THE
 * SOFTWARE.
 */

/*! @file
 * @brief  Find neighbors in Morton code sorted x,y,z arrays
 *
 * @author Sebastian Keller <sebastian.f.keller@gmail.com>
 */

#include <iomanip>
#include <iostream>
#include <iterator>

#include <thrust/device_vector.h>

#include "cstone/cuda/cuda_utils.cuh"
#include "cstone/findneighbors.hpp"

#include "cstone/traversal/find_neighbors.cuh"

#include "../coord_samples/random.hpp"
#include "timing.cuh"

using namespace cstone;

template<class T, class KeyType>
__global__ void findNeighborsKernel(const T* x,
                                    const T* y,
                                    const T* z,
                                    const T* h,
                                    LocalIndex firstId,
                                    LocalIndex lastId,
                                    const Box<T> box,
                                    const OctreeNsView<T, KeyType> treeView,
                                    unsigned ngmax,
                                    LocalIndex* neighbors,
                                    unsigned* neighborsCount)
{
    cstone::LocalIndex tid = blockDim.x * blockIdx.x + threadIdx.x;
    cstone::LocalIndex id  = firstId + tid;
    if (id >= lastId) { return; }

    findNeighbors(id, x, y, z, h, treeView, box, ngmax, neighbors + tid * ngmax, neighborsCount + id);
}

template<class T, class StrongKeyType>
void benchmarkGpu()
{
    using KeyType = typename StrongKeyType::ValueType;

<<<<<<< HEAD
    Box<T> box{0, 1, cstone::BoundaryType::periodic};
=======
    Box<T> box{0, 1, BoundaryType::periodic};
>>>>>>> 6c5674d6
    int n = 2000000;

    RandomCoordinates<T, StrongKeyType> coords(n, box);
    std::vector<T> h(n, 0.012);

    // RandomGaussianCoordinates<T, StrongKeyType> coords(n, box);
    // adjustSmoothingLength<KeyType>(n, 100, 200, coords.x(), coords.y(), coords.z(), h, box);

    int ngmax = 200;

    std::vector<LocalIndex> neighborsCPU(ngmax * n);
    std::vector<unsigned> neighborsCountCPU(n);

    const T* x        = coords.x().data();
    const T* y        = coords.y().data();
    const T* z        = coords.z().data();
    const auto* codes = (KeyType*)(coords.particleKeys().data());

    unsigned bucketSize   = 64;
    auto [csTree, counts] = computeOctree(codes, codes + n, bucketSize);
    OctreeData<KeyType, CpuTag> octree;
    octree.resize(nNodes(csTree));
    updateInternalTree<KeyType>(csTree, octree.data());
    const TreeNodeIndex* childOffsets = octree.childOffsets.data();
    const TreeNodeIndex* toLeafOrder  = octree.internalToLeaf.data();

    std::vector<LocalIndex> layout(nNodes(csTree) + 1);
    std::exclusive_scan(counts.begin(), counts.end() + 1, layout.begin(), 0);

    std::vector<Vec3<T>> centers(octree.numNodes), sizes(octree.numNodes);
    gsl::span<const KeyType> nodeKeys(octree.prefixes.data(), octree.numNodes);
    nodeFpCenters<KeyType>(nodeKeys, centers.data(), sizes.data(), box);

    OctreeNsView<T, KeyType> nsView{octree.prefixes.data(),
                                    octree.childOffsets.data(),
                                    octree.internalToLeaf.data(),
                                    octree.levelRange.data(),
                                    layout.data(),
                                    centers.data(),
                                    sizes.data()};

    auto findNeighborsCpu = [&]()
    {
#pragma omp parallel for
        for (LocalIndex i = 0; i < n; ++i)
        {
            findNeighbors(i, x, y, z, h.data(), nsView, box, ngmax, neighborsCPU.data() + i * ngmax,
                          neighborsCountCPU.data() + i);
        }
    };

    float cpuTime = timeCpu(findNeighborsCpu);

    std::cout << "CPU time " << cpuTime << " s" << std::endl;
    std::copy(neighborsCountCPU.data(), neighborsCountCPU.data() + 64, std::ostream_iterator<int>(std::cout, " "));
    std::cout << std::endl;

    std::vector<cstone::LocalIndex> neighborsGPU(ngmax * n);
    std::vector<unsigned> neighborsCountGPU(n);

    thrust::device_vector<T> d_x(coords.x().begin(), coords.x().end());
    thrust::device_vector<T> d_y(coords.y().begin(), coords.y().end());
    thrust::device_vector<T> d_z(coords.z().begin(), coords.z().end());
    thrust::device_vector<T> d_h = h;

    thrust::device_vector<KeyType> d_prefixes             = octree.prefixes;
    thrust::device_vector<TreeNodeIndex> d_childOffsets   = octree.childOffsets;
    thrust::device_vector<TreeNodeIndex> d_internalToLeaf = octree.internalToLeaf;
    thrust::device_vector<TreeNodeIndex> d_levelRange     = octree.levelRange;
    thrust::device_vector<LocalIndex> d_layout            = layout;
    thrust::device_vector<Vec3<T>> d_centers              = centers;
    thrust::device_vector<Vec3<T>> d_sizes                = sizes;

    OctreeNsView<T, KeyType> nsViewGpu{rawPtr(d_prefixes),   rawPtr(d_childOffsets), rawPtr(d_internalToLeaf),
                                       rawPtr(d_levelRange), rawPtr(d_layout),       rawPtr(d_centers),
                                       rawPtr(d_sizes)};

    thrust::device_vector<LocalIndex> d_neighbors(neighborsGPU.size());
    thrust::device_vector<unsigned> d_neighborsCount(neighborsCountGPU.size());

    thrust::device_vector<KeyType> d_codes(coords.particleKeys().begin(), coords.particleKeys().end());
    const auto* deviceKeys = (const KeyType*)(rawPtr(d_codes));

    auto findNeighborsLambda = [&]()
    {
        // findNeighborsKernel<<<iceil(n, 128), 128>>>(rawPtr(d_x), rawPtr(d_y), rawPtr(d_z), rawPtr(d_h), 0, n, box,
        //                                             nsViewGpu, ngmax, rawPtr(d_neighbors), rawPtr(d_neighborsCount));

        findNeighborsBT(0, n, rawPtr(d_x), rawPtr(d_y), rawPtr(d_z), rawPtr(d_h), nsViewGpu, box,
                        rawPtr(d_neighborsCount), rawPtr(d_neighbors), ngmax);
    };

    float gpuTime = timeGpu(findNeighborsLambda);

    thrust::copy(d_neighborsCount.begin(), d_neighborsCount.end(), neighborsCountGPU.begin());
    thrust::copy(d_neighbors.begin(), d_neighbors.end(), neighborsGPU.begin());

    std::cout << "GPU time " << gpuTime / 1000 << " s" << std::endl;
    std::copy(neighborsCountGPU.data(), neighborsCountGPU.data() + 64, std::ostream_iterator<int>(std::cout, " "));
    std::cout << std::endl;

    int numFails     = 0;
    int numFailsList = 0;
    for (int i = 0; i < n; ++i)
    {
        std::sort(neighborsCPU.data() + i * ngmax, neighborsCPU.data() + i * ngmax + neighborsCountCPU[i]);

        std::vector<cstone::LocalIndex> nilist(neighborsCountGPU[i]);
        for (unsigned j = 0; j < neighborsCountGPU[i]; ++j)
        {
            size_t warpOffset = (i / TravConfig::targetSize) * TravConfig::targetSize * ngmax;
            size_t laneOffset = i % TravConfig::targetSize;
            nilist[j]         = neighborsGPU[warpOffset + TravConfig::targetSize * j + laneOffset];
            nilist[j]         = neighborsGPU[warpOffset + TravConfig::targetSize * j + laneOffset];

            // nilist[j] = neighborsGPU[i * ngmax + j];
        }
        std::sort(nilist.begin(), nilist.end());

        if (neighborsCountGPU[i] != neighborsCountCPU[i])
        {
            std::cout << i << " " << neighborsCountGPU[i] << " " << neighborsCountCPU[i] << std::endl;
            numFails++;
        }

        if (!std::equal(begin(nilist), end(nilist), neighborsCPU.begin() + i * ngmax)) { numFailsList++; }
    }

    bool allEqual = std::equal(begin(neighborsCountGPU), end(neighborsCountGPU), begin(neighborsCountCPU));
    if (allEqual)
        std::cout << "Neighbor counts: PASS\n";
    else
        std::cout << "Neighbor counts: FAIL " << numFails << std::endl;

    std::cout << "numFailsList " << numFailsList << std::endl;
}

int main() { benchmarkGpu<double, HilbertKey<uint64_t>>(); }<|MERGE_RESOLUTION|>--- conflicted
+++ resolved
@@ -70,11 +70,7 @@
 {
     using KeyType = typename StrongKeyType::ValueType;
 
-<<<<<<< HEAD
-    Box<T> box{0, 1, cstone::BoundaryType::periodic};
-=======
     Box<T> box{0, 1, BoundaryType::periodic};
->>>>>>> 6c5674d6
     int n = 2000000;
 
     RandomCoordinates<T, StrongKeyType> coords(n, box);
